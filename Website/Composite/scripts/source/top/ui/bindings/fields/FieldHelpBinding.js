FieldHelpBinding.prototype = new Binding;
FieldHelpBinding.prototype.constructor = FieldHelpBinding;
FieldHelpBinding.superclass = Binding.prototype;

FieldHelpBinding.INDICATOR_IMAGE = null;

/**
 * @class
 */
function FieldHelpBinding() {

	/**
	 * @type {SystemLogger}
	 */
<<<<<<< HEAD
	this.logger = SystemLogger.getLogger("FieldHelpBinding");
=======
	this.logger = SystemLogger.getLogger ( "FieldHelpBinding" );
>>>>>>> 6dc17090

	/*
	 * Returnable.
	 */
	return this;
}

/**
 * Identifies binding.
 */
FieldHelpBinding.prototype.toString = function () {

	return "[FieldHelpBinding]";
}

/**
 * @overloads {Binding#onBindingAttach}
 */
FieldHelpBinding.prototype.onBindingAttach = function () {

<<<<<<< HEAD
	FieldHelpBinding.superclass.onBindingAttach.call(this);

	this.buildPopupBinding();
	this.buildPopupButton();
=======
	FieldHelpBinding.superclass.onBindingAttach.call ( this );

	this.buildPopupBinding ();
	this.buildPopupButton ();
>>>>>>> 6dc17090
}

/**
 * @overloads {Binding#onBindingDispose}
 */
FieldHelpBinding.prototype.onBindingDispose = function () {

<<<<<<< HEAD
	FieldHelpBinding.superclass.onBindingDispose.call(this);
=======
	FieldHelpBinding.superclass.onBindingDispose.call ( this );
>>>>>>> 6dc17090

	var popup = this._fieldHelpPopupBinding;
	if (popup) {
		popup.dispose();
	}
}

/**
 * Build popup.
 */
FieldHelpBinding.prototype.buildPopupBinding = function () {

	var popupSetBinding = app.bindingMap.fieldhelpopupset;
	var doc = popupSetBinding.bindingDocument;
	var popupBinding = popupSetBinding.add(
		PopupBinding.newInstance(doc)
	);
	var bodyBinding = popupBinding.add(
		PopupBodyBinding.newInstance(doc)
	);
	popupBinding.position = PopupBinding.POSITION_RIGHT;
<<<<<<< HEAD
	popupBinding.attachClassName("fieldhelppopup");
=======
	popupBinding.attachClassName ( "fieldhelppopup" );
>>>>>>> 6dc17090

	/*
	 * Help can be written inside the tag or supplied in the label attribute.
	 */
	if (this.bindingElement.hasChildNodes()) {
		bodyBinding.bindingElement.innerHTML = this.bindingElement.innerHTML;
	} else {
		var label = this.getProperty("label");
		if (label) {
			bodyBinding.bindingElement.innerHTML = Resolver.resolve(label);
		}
	}

	this.bindingElement.innerHTML = "";
	this._fieldHelpPopupBinding = popupBinding;
}

/**
 * Build DOM content.
 */
FieldHelpBinding.prototype.buildPopupButton = function () {

<<<<<<< HEAD
	var field = this.getAncestorBindingByLocalName("field");
=======
	var field = this.getAncestorBindingByLocalName ( "field" );
>>>>>>> 6dc17090
	if (field) {
		field.attachClassName("fieldhelp");
	}

<<<<<<< HEAD
	var button = ClickButtonBinding.newInstance(this.bindingDocument);
	button.attachClassName("fieldhelp");
	button.setImage(FieldHelpBinding.INDICATOR_IMAGE);
	this.add(button);
	button.attach();

	var self = this;
	button.oncommand = function () {
		self.attachPopupBinding();
	}

	button.setPopup(this._fieldHelpPopupBinding);
=======
	var button = ClickButtonBinding.newInstance ( this.bindingDocument );
	button.attachClassName ( "fieldhelp" );
	button.setImage ( FieldHelpBinding.INDICATOR_IMAGE );
	this.add ( button );
	button.attach ();

	var self = this;
	button.oncommand = function () {
		self.attachPopupBinding ();
	}

	button.setPopup ( this._fieldHelpPopupBinding );
>>>>>>> 6dc17090
	this._fieldHelpButton = button;

}

/**
 * Attach popup. For faster page load time, the popup bindings
 * get attached only when user handles the button.
 */
FieldHelpBinding.prototype.attachPopupBinding = function () {

	var popup = this._fieldHelpPopupBinding;
	if (popup && !popup.isAttached) {
		popup.attachRecursive();
	}
}<|MERGE_RESOLUTION|>--- conflicted
+++ resolved
@@ -1,161 +1,123 @@
-FieldHelpBinding.prototype = new Binding;
-FieldHelpBinding.prototype.constructor = FieldHelpBinding;
-FieldHelpBinding.superclass = Binding.prototype;
-
-FieldHelpBinding.INDICATOR_IMAGE = null;
-
-/**
- * @class
- */
-function FieldHelpBinding() {
-
-	/**
-	 * @type {SystemLogger}
-	 */
-<<<<<<< HEAD
-	this.logger = SystemLogger.getLogger("FieldHelpBinding");
-=======
-	this.logger = SystemLogger.getLogger ( "FieldHelpBinding" );
->>>>>>> 6dc17090
-
-	/*
-	 * Returnable.
-	 */
-	return this;
-}
-
-/**
- * Identifies binding.
- */
-FieldHelpBinding.prototype.toString = function () {
-
-	return "[FieldHelpBinding]";
-}
-
-/**
- * @overloads {Binding#onBindingAttach}
- */
-FieldHelpBinding.prototype.onBindingAttach = function () {
-
-<<<<<<< HEAD
-	FieldHelpBinding.superclass.onBindingAttach.call(this);
-
-	this.buildPopupBinding();
-	this.buildPopupButton();
-=======
-	FieldHelpBinding.superclass.onBindingAttach.call ( this );
-
-	this.buildPopupBinding ();
-	this.buildPopupButton ();
->>>>>>> 6dc17090
-}
-
-/**
- * @overloads {Binding#onBindingDispose}
- */
-FieldHelpBinding.prototype.onBindingDispose = function () {
-
-<<<<<<< HEAD
-	FieldHelpBinding.superclass.onBindingDispose.call(this);
-=======
-	FieldHelpBinding.superclass.onBindingDispose.call ( this );
->>>>>>> 6dc17090
-
-	var popup = this._fieldHelpPopupBinding;
-	if (popup) {
-		popup.dispose();
-	}
-}
-
-/**
- * Build popup.
- */
-FieldHelpBinding.prototype.buildPopupBinding = function () {
-
-	var popupSetBinding = app.bindingMap.fieldhelpopupset;
-	var doc = popupSetBinding.bindingDocument;
-	var popupBinding = popupSetBinding.add(
-		PopupBinding.newInstance(doc)
-	);
-	var bodyBinding = popupBinding.add(
-		PopupBodyBinding.newInstance(doc)
-	);
-	popupBinding.position = PopupBinding.POSITION_RIGHT;
-<<<<<<< HEAD
-	popupBinding.attachClassName("fieldhelppopup");
-=======
-	popupBinding.attachClassName ( "fieldhelppopup" );
->>>>>>> 6dc17090
-
-	/*
-	 * Help can be written inside the tag or supplied in the label attribute.
-	 */
-	if (this.bindingElement.hasChildNodes()) {
-		bodyBinding.bindingElement.innerHTML = this.bindingElement.innerHTML;
-	} else {
-		var label = this.getProperty("label");
-		if (label) {
-			bodyBinding.bindingElement.innerHTML = Resolver.resolve(label);
-		}
-	}
-
-	this.bindingElement.innerHTML = "";
-	this._fieldHelpPopupBinding = popupBinding;
-}
-
-/**
- * Build DOM content.
- */
-FieldHelpBinding.prototype.buildPopupButton = function () {
-
-<<<<<<< HEAD
-	var field = this.getAncestorBindingByLocalName("field");
-=======
-	var field = this.getAncestorBindingByLocalName ( "field" );
->>>>>>> 6dc17090
-	if (field) {
-		field.attachClassName("fieldhelp");
-	}
-
-<<<<<<< HEAD
-	var button = ClickButtonBinding.newInstance(this.bindingDocument);
-	button.attachClassName("fieldhelp");
-	button.setImage(FieldHelpBinding.INDICATOR_IMAGE);
-	this.add(button);
-	button.attach();
-
-	var self = this;
-	button.oncommand = function () {
-		self.attachPopupBinding();
-	}
-
-	button.setPopup(this._fieldHelpPopupBinding);
-=======
-	var button = ClickButtonBinding.newInstance ( this.bindingDocument );
-	button.attachClassName ( "fieldhelp" );
-	button.setImage ( FieldHelpBinding.INDICATOR_IMAGE );
-	this.add ( button );
-	button.attach ();
-
-	var self = this;
-	button.oncommand = function () {
-		self.attachPopupBinding ();
-	}
-
-	button.setPopup ( this._fieldHelpPopupBinding );
->>>>>>> 6dc17090
-	this._fieldHelpButton = button;
-
-}
-
-/**
- * Attach popup. For faster page load time, the popup bindings
- * get attached only when user handles the button.
- */
-FieldHelpBinding.prototype.attachPopupBinding = function () {
-
-	var popup = this._fieldHelpPopupBinding;
-	if (popup && !popup.isAttached) {
-		popup.attachRecursive();
-	}
+FieldHelpBinding.prototype = new Binding;
+FieldHelpBinding.prototype.constructor = FieldHelpBinding;
+FieldHelpBinding.superclass = Binding.prototype;
+
+FieldHelpBinding.INDICATOR_IMAGE = null;
+
+/**
+ * @class
+ */
+function FieldHelpBinding () {
+
+	/**
+	 * @type {SystemLogger}
+	 */
+	this.logger = SystemLogger.getLogger ( "FieldHelpBinding" );
+
+	/*
+	 * Returnable.
+	 */
+	return this;
+}
+
+/**
+ * Identifies binding.
+ */
+FieldHelpBinding.prototype.toString = function () {
+
+	return "[FieldHelpBinding]";
+}
+
+/**
+ * @overloads {Binding#onBindingAttach}
+ */
+FieldHelpBinding.prototype.onBindingAttach = function () {
+
+	FieldHelpBinding.superclass.onBindingAttach.call ( this );
+
+	this.buildPopupBinding ();
+	this.buildPopupButton ();
+}
+
+/**
+ * @overloads {Binding#onBindingDispose}
+ */
+FieldHelpBinding.prototype.onBindingDispose = function () {
+
+	FieldHelpBinding.superclass.onBindingDispose.call ( this );
+
+	var popup = this._fieldHelpPopupBinding;
+	if ( popup ) {
+		popup.dispose ();
+	}
+}
+
+/**
+ * Build popup.
+ */
+FieldHelpBinding.prototype.buildPopupBinding = function () {
+
+	var popupSetBinding = app.bindingMap.fieldhelpopupset;
+	var doc = popupSetBinding.bindingDocument;
+	var popupBinding = popupSetBinding.add (
+		PopupBinding.newInstance ( doc )
+	);
+	var bodyBinding = popupBinding.add (
+		PopupBodyBinding.newInstance ( doc )
+	);
+	popupBinding.position = PopupBinding.POSITION_RIGHT;
+	popupBinding.attachClassName ( "fieldhelppopup" );
+
+	/*
+	 * Help can be written inside the tag or supplied in the label attribute.
+	 */
+	if ( this.bindingElement.hasChildNodes ()) {
+		bodyBinding.bindingElement.innerHTML = this.bindingElement.innerHTML;
+	} else {
+		var label = this.getProperty ( "label" );
+		if ( label ) {
+			bodyBinding.bindingElement.innerHTML = Resolver.resolve ( label );
+		}
+	}
+
+	this.bindingElement.innerHTML = "";
+	this._fieldHelpPopupBinding = popupBinding;
+}
+
+/**
+ * Build DOM content.
+ */
+FieldHelpBinding.prototype.buildPopupButton = function () {
+
+	var field = this.getAncestorBindingByLocalName ( "field" );
+	if (field) {
+		field.attachClassName("fieldhelp");
+	}
+
+	var button = ClickButtonBinding.newInstance ( this.bindingDocument );
+	button.attachClassName ( "fieldhelp" );
+	button.setImage ( FieldHelpBinding.INDICATOR_IMAGE );
+	this.add ( button );
+	button.attach ();
+
+	var self = this;
+	button.oncommand = function () {
+		self.attachPopupBinding ();
+	}
+
+	button.setPopup ( this._fieldHelpPopupBinding );
+	this._fieldHelpButton = button;
+
+}
+
+/**
+ * Attach popup. For faster page load time, the popup bindings
+ * get attached only when user handles the button.
+ */
+FieldHelpBinding.prototype.attachPopupBinding = function () {
+
+	var popup = this._fieldHelpPopupBinding;
+	if ( popup && !popup.isAttached ) {
+		popup.attachRecursive ();
+	}
 }