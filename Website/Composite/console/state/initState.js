--- conflicted
+++ resolved
@@ -4,11 +4,7 @@
 // from server data
 let pageName;
 // Temporary. Intent is to let localstorage control location
-<<<<<<< HEAD
 if (location.search && /(\?|&)pageId=/.test(location.search)) {
-=======
-if (location.search && /(\?|&)pageId/.test(location.search)) {
->>>>>>> 5e3a3d5a
 	pageName = location.search.replace(/^\?(?:.*&)?pageId=(.+?)?(?:&.*)?$/, '$1');
 } else {
 	pageName = 'component-selector-shim';
