import React, { PropTypes } from 'react';
import ImmutablePropTypes from 'react-immutable-proptypes';
import styled from 'styled-components';
import colors from 'console/components/colors.js';
import Palette from 'console/components/presentation/Palette.js';
import ActionButton from 'console/components/presentation/ActionButton.js';
import Immutable from 'immutable';
import { setDialogState } from 'console/state/reducers/dialog.js';
import SwitchPanel from 'console/components/presentation/SwitchPanel.js';
import Input from 'console/components/presentation/Input.js';
import Icon from 'console/components/presentation/Icon.js';

const paneTypes = {
	palette: Palette
};

const sizes = {
	sidePadding: 15,
	titlePaddingTop: 20,
	titleHeight: 16,
	titlePaddingBottom: 18,
	paneBorder: 1,
	panePaddingTop: 15,
	panePaddingBottom: 15,
	buttonsPaddingTop: 12,
	buttonsHeight: 40,
	buttonsPaddingBottom: 14
};

// TODO: Restyle for use as actual dialogs, add overlays where needed, etc.
export const DialogBox = styled.div`
	background-color: ${colors.fieldsetBackgroundColor};
	height: 100%;
/*	max-width: 880px;
	overflow: hidden;*/
`;
export const DialogTitle = styled.h1`
	margin: 0;
	padding: ${sizes.titlePaddingTop}px ${sizes.sidePadding}px ${sizes.titlePaddingBottom}px;
	font-size: ${sizes.titleHeight}px;
	font-weight: normal;
	font-family: 'Roboto Condensed', sans-serif;
	text-transform: uppercase;
	color: ${colors.dialogHeaderColor};
`;

export const DialogPane = styled.div`
	border-top: ${sizes.paneBorder}px solid ${colors.borderColor};
	border-bottom: ${sizes.paneBorder}px solid ${colors.borderColor};
	padding: ${sizes.panePaddingTop}px ${sizes.sidePadding}px ${sizes.panePaddingBottom}px;
	height: calc(100% - ${
		(sizes.titlePaddingTop + sizes.titleHeight + sizes.titlePaddingBottom) +
		(sizes.paneBorder + sizes.panePaddingTop + sizes.panePaddingBottom + sizes.paneBorder) +
		(sizes.buttonsPaddingTop + sizes.buttonsHeight + sizes.buttonsPaddingBottom)
	}px);
	overflow-y: auto;
`;

export const DialogButtonGroup = styled.div`
	padding: ${sizes.buttonsPaddingTop}px ${sizes.sidePadding}px ${sizes.buttonsPaddingBottom}px;
	text-align: right;
`;
export const SearchField = styled(Input)`
position: absolute;
top: 10px;
right: 20px;
width: 200px;
padding-right: 30px;
`;
export const SearchIcon = styled(Icon)`
position: absolute;
top: 18px;
right: 31px;
`;

const Dialog = props => {
	let paneDef = props.dialogDef.getIn(['panes', props.dialogData.get('showPane') || 0]) || Immutable.Map();
	let nextAction;
	let buttons = ['next', 'finish', 'cancel'].map(name => {
		let button = paneDef.get(name + 'Button') ? paneDef.get(name + 'Button').toJS() : null;
		let provider = paneDef.get(name + 'Provider') && paneDef.get(name + 'Provider').toJS ? paneDef.get(name + 'Provider').toJS() : null;
		if (provider && button) {
			let action = props.actions.useProvider(provider, props.dialogDef.get('name'));
			if (provider.sendData) {
				let innerAction = action;
				action = () => {
					let payload = props.dialogData.getIn(provider.markup);
					innerAction(payload);
				};
			}
			if (name !== 'cancel') {
				nextAction = action;
			}
			return <ActionButton key={name} action={action} {...button}/>;
		} else {
			return null;
		}
<<<<<<< HEAD
	});
=======
	} : null;
	let nextButton = paneDef.get('nextButton') ? paneDef.get('nextButton').toJS() : null;
	let nextAction = paneDef.get('nextButton') ? () => {
		// Switch to next pane - set or increment dialogData[showPane]
	} : null;
	let finishButton = paneDef.get('finishButton') ? paneDef.get('finishButton').toJS() : null;
	let finishAction = paneDef.get('finishButton') && paneDef.get('finishProvider') && paneDef.get('finishProvider').toJS ? () => {
		// Complete dialog activity, send back data using provider
		props.dispatch(fireAction(paneDef.get('finishProvider').toJS(), props.dialogDef.get('name'), props.dialogData.toJS()));
	} : null;
	const searchFunction = event => props.dispatch(
		setDialogState(
			props.dialogDef.get('name'),
			props.dialogData
			.set('filterText', event.target.value)
		)
	);
>>>>>>> 67efab9a
	return <DialogBox
		onContextMenu={event => {
			event.preventDefault(); // To not show the default menu
		}}>
		{paneDef.get('headline') ? <DialogTitle>{paneDef.get('headline')}</DialogTitle> : null}
		<SearchField
			placeholder={props.dialogDef.get('searchPlaceholder')}
			value={props.dialogData.get('filterText')}
			onChange={searchFunction}
			onInput={searchFunction}/>
		<SearchIcon id='magnifier'/>
		<DialogPane>
			<SwitchPanel
				showType={paneDef.get('type')}
				panelTypes={paneTypes}
				dialogName={props.dialogDef.get('name')}
				paneDef={paneDef}
				itemGroups={props.itemGroups}
				dialogData={props.dialogData}
				useProvider={props.actions.useProvider}
				nextAction={nextAction}/>
		</DialogPane>
		<DialogButtonGroup>
			{buttons}
		</DialogButtonGroup>
	</DialogBox>;
};

Dialog.propTypes = {
	dialogData: ImmutablePropTypes.mapContains({
		selectedItem: PropTypes.string
	}),
	dialogDef: ImmutablePropTypes.mapContains({
		name: PropTypes.string.isRequired,
		headline: PropTypes.string,
		panes: ImmutablePropTypes.list.isRequired
	}).isRequired,
	actions: PropTypes.shape({
		useProvider: PropTypes.func.isRequired,
	}).isRequired,
	itemGroups: ImmutablePropTypes.list
};

export default Dialog;<|MERGE_RESOLUTION|>--- conflicted
+++ resolved
@@ -95,19 +95,7 @@
 		} else {
 			return null;
 		}
-<<<<<<< HEAD
 	});
-=======
-	} : null;
-	let nextButton = paneDef.get('nextButton') ? paneDef.get('nextButton').toJS() : null;
-	let nextAction = paneDef.get('nextButton') ? () => {
-		// Switch to next pane - set or increment dialogData[showPane]
-	} : null;
-	let finishButton = paneDef.get('finishButton') ? paneDef.get('finishButton').toJS() : null;
-	let finishAction = paneDef.get('finishButton') && paneDef.get('finishProvider') && paneDef.get('finishProvider').toJS ? () => {
-		// Complete dialog activity, send back data using provider
-		props.dispatch(fireAction(paneDef.get('finishProvider').toJS(), props.dialogDef.get('name'), props.dialogData.toJS()));
-	} : null;
 	const searchFunction = event => props.dispatch(
 		setDialogState(
 			props.dialogDef.get('name'),
@@ -115,7 +103,6 @@
 			.set('filterText', event.target.value)
 		)
 	);
->>>>>>> 67efab9a
 	return <DialogBox
 		onContextMenu={event => {
 			event.preventDefault(); // To not show the default menu
