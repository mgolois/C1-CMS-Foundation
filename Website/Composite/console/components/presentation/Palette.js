import React, { PropTypes } from 'react';
import ImmutablePropTypes from 'react-immutable-proptypes';
import styled from 'styled-components';
import colors from 'console/components/colors.js';
import { setDialogState } from 'console/state/reducers/dialog.js';
import Icon from 'console/components/presentation/Icon.js';

// two-dimensional structure: Categories containing components.
// Category has headline, open state, contains list of components
// Component has preview image url, label, description

export const ItemGroup = styled.div`
	overflow: hidden;
`;
export const ItemGroupTitle = styled.h2`
	color: ${colors.dialogHeaderColor};
	margin-top: 0;
	font-family: 'Roboto Condensed', sans-serif;
	font-style: italic;
	font-size: 14px;
	font-weight: normal;
	text-transform: uppercase;
`;
export const Item = styled.div`
	float: left;
	width: 420px;
	height: 140px;
	margin-right: 15px;
	margin-bottom: 15px;
	position: relative;
	background-color: ${ props => props.active ? colors.darkBackground : 'white' };
	border-radius: 5px;
	border-width: 1px;
	border-color: ${colors.borderColor};
	border-style: ${ props => props.active ? 'solid' : 'dashed' };
`;
export const PreviewImage = styled.div`
	width: 100px;
	height: 100px;
	position: absolute;
	left: 20px;
	top: 15px;
	padding: 5px;
	border-radius: 5px;
	border: 1px solid ${colors.borderColor};
	background-color: white;
<<<<<<< HEAD
	background-image: url(${ props => props.image });
=======
	background-image: url('${ props => props.image }');
>>>>>>> 5e3a3d5a
	background-position: center center;
	background-repeat: no-repeat;
	background-size: cover;
`;
export const PreviewIcon = styled(Icon)`
	width: 100px;
	height: 100px;
	position: absolute;
<<<<<<< HEAD
	left: 150px;
	top: 0;
	font-weight: normal;
	color: ${colors.fieldLabelColor};
=======
	left: 20px;
	top: 15px;
	padding: 5px;
	border-radius: 5px;
	border: 1px solid ${colors.borderColor};
	background-color: white;
>>>>>>> 5e3a3d5a
`;
export const InfoBox = styled.div`
	position: absolute;
	left: 150px;
<<<<<<< HEAD
	top: 26px;
	width: 260px;
	max-height: 80px;
	overflow-y: auto;
=======
	top: 15px;
	width: 260px;
	height: 112px;
	overflow-y: auto;
`;
export const Label = styled.h3`
	font-weight: normal;
	color: ${colors.fieldLabelColor};
	margin: 0 0 10px;
`;
export const Description = styled.p`
margin: 10px 0;
>>>>>>> 5e3a3d5a
`;

function resolveMediaURI(uri) {
	return uri;
}

const Palette = props => {
	return <div>
		{props.itemGroups.map(itemGroup =>
			<ItemGroup
				key={itemGroup.get('name')}>
				<ItemGroupTitle>{itemGroup.get('title')}</ItemGroupTitle>
				{itemGroup.get('entries').map(item => {
					let itemName = item.get('id');
					const selectItem = () => props.dispatch(
						setDialogState(
							props.dialogName,
							props.dialogData
							.set('selectedItem', itemName)
							.set('selectedComponentDefinition', item.get('componentDefinition'))
						)
					);
					return <Item
						key={itemName}
						onClick={selectItem}
						onDoubleClick={() => {
							selectItem();
							(props.nextAction && props.nextAction());
						}}
						active={itemName === props.dialogData.get('selectedItem')}>
						{
							item.getIn(['componentImage', 'customImageUri']) ?
							<PreviewImage image={resolveMediaURI(item.getIn(['componentImage', 'customImageUri']))}/> :
							<PreviewIcon id={item.getIn(['componentImage', 'iconName']) || 'base-function-function'}/>
						}
						<InfoBox>
							<Label>{item.get('title')}</Label>
							<Description>{item.get('description')}</Description>
						</InfoBox>
					</Item>;
				}).toArray()}
			</ItemGroup>
		).toArray()}
	</div>;
};

Palette.propTypes = {
	dialogName: PropTypes.string.isRequired,
	dialogData: ImmutablePropTypes.mapContains({
		selectedItem: PropTypes.string
	}),
	paneDef: ImmutablePropTypes.mapContains({
		name: PropTypes.string.isRequired,
		headline: PropTypes.string
	}).isRequired,
	itemGroups: ImmutablePropTypes.listOf(ImmutablePropTypes.mapContains({
		entries: ImmutablePropTypes.listOf(ImmutablePropTypes.map).isRequired
	})).isRequired,
	dispatch: PropTypes.func.isRequired,
	nextAction: PropTypes.func
};

export default Palette;<|MERGE_RESOLUTION|>--- conflicted
+++ resolved
@@ -44,11 +44,7 @@
 	border-radius: 5px;
 	border: 1px solid ${colors.borderColor};
 	background-color: white;
-<<<<<<< HEAD
-	background-image: url(${ props => props.image });
-=======
 	background-image: url('${ props => props.image }');
->>>>>>> 5e3a3d5a
 	background-position: center center;
 	background-repeat: no-repeat;
 	background-size: cover;
@@ -57,29 +53,16 @@
 	width: 100px;
 	height: 100px;
 	position: absolute;
-<<<<<<< HEAD
-	left: 150px;
-	top: 0;
-	font-weight: normal;
-	color: ${colors.fieldLabelColor};
-=======
 	left: 20px;
 	top: 15px;
 	padding: 5px;
 	border-radius: 5px;
 	border: 1px solid ${colors.borderColor};
 	background-color: white;
->>>>>>> 5e3a3d5a
 `;
 export const InfoBox = styled.div`
 	position: absolute;
 	left: 150px;
-<<<<<<< HEAD
-	top: 26px;
-	width: 260px;
-	max-height: 80px;
-	overflow-y: auto;
-=======
 	top: 15px;
 	width: 260px;
 	height: 112px;
@@ -92,7 +75,6 @@
 `;
 export const Description = styled.p`
 margin: 10px 0;
->>>>>>> 5e3a3d5a
 `;
 
 function resolveMediaURI(uri) {
