--- conflicted
+++ resolved
@@ -155,32 +155,9 @@
 		{props.itemGroups.map(itemGroup =>
 			<ItemGroup
 				key={itemGroup.get('name')}>
-<<<<<<< HEAD
-				<ItemGroupTop
-					onClick={toggleGroupOpen(itemGroup, props)}>
-					<ItemGroupSwitch
-						id={props.dialogData.getIn(['closed', itemGroup.get('name')]) ?
-							'chevron-right' :
-							'chevron-down'
-						}
-					/>
-					<ItemGroupCount>({itemGroup.get('entries').size})</ItemGroupCount>
-					<ItemGroupTitle>{itemGroup.get('title')}</ItemGroupTitle>
-				</ItemGroupTop>
-=======
 				<div>
 					<ItemGroupTop
-						onClick={() => {
-							let closed = props.dialogData.get('closed') || Immutable.Map();
-							closed = closed.set(itemGroup.get('name'), !closed.get(itemGroup.get('name')));
-							props.dispatch(
-								setDialogState(
-									props.dialogName,
-									props.dialogData
-									.set('closed', closed)
-								)
-							);
-						}}>
+					onClick={toggleGroupOpen(itemGroup, props)}>
 						<ItemGroupSwitch
 							id={props.dialogData.getIn(['closed', itemGroup.get('name')]) ?
 								'chevron-right' :
@@ -191,7 +168,6 @@
 						<ItemGroupTitle>{itemGroup.get('title')}</ItemGroupTitle>
 					</ItemGroupTop>
 				</div>
->>>>>>> 67efab9a
 				{itemGroup.get('entries').map(item => {
 					let itemName = item.get('id');
 					const selectItem = itemSelector(item, props);
