import expect from 'unittest/helpers/expect.js';
import React from 'react';
import TestUtils from 'react-addons-test-utils';
import Immutable from 'immutable';
import sinon from 'sinon';
import Palette, * as p from 'console/components/presentation/Palette.js';

describe('Palette', () => {
	let renderer, props;
	beforeEach(() => {
		renderer = TestUtils.createRenderer();
		props = {
			index: 3,
			itemGroups: Immutable.fromJS([
				{
					name: 'group1',
					title: 'First group',
					entries: [
						{
							id: 'entry1',
							title: 'First entry',
							description: 'All manner of words',
							componentImage: { customImageUri: '/path/to/image1.png' } // Media URI resolves to /media/ reference
						},
						{
							id: 'entry2',
							title: 'Second entry',
							description: 'Some other words',
							componentImage: { iconName: 'testicon', customImageUri: '/path/to/image2.png' }
						}
					]
				},
				{
					name: 'group2',
					title: 'Second group',
					entries: [
						{
							id: 'entry3',
							title: 'Third entry',
							description: 'Words to live by',
							componentImage: { iconName: 'testicon' }
						},
						{
							id: 'entry4',
							title: 'Fourth entry',
							description: 'Words to die for',
							componentImage: {}
						}
					]
				}
			]),
			paneDef: Immutable.fromJS({
				name: 'testpalette',
				select: {},
				noItemsText: 'Testing no items'
			}),
			dialogName: 'testdialog',
			dialogData: Immutable.fromJS({ selectedItem: 'entry2', closed: { group2: true } }),
			useProvider: () => () => {}
		};
	});

	it('renders an empty palette', () => {
		props.itemGroups = Immutable.List();
		renderer.render(<Palette {...props}/>);
		return expect(renderer, 'to have exactly rendered', <div>
			<p.NoComponentsLabel>
				<p.NoComponentsIcon/><br/>
				Testing no items
			</p.NoComponentsLabel>
		</div>);
	});

	it('renders a palette', () => {
		renderer.render(<Palette {...props}/>);
		return expect(renderer, 'to have rendered', <div>
<<<<<<< HEAD
			<p.ItemGroup key='group1'>
				<p.ItemGroupTop>
					<p.ItemGroupTitle>First group</p.ItemGroupTitle>
				</p.ItemGroupTop>
				<p.Item key='entry1' active={false}>
					<p.PreviewImage image='/path/to/image1.png'/>
					<p.InfoBox>
						<p.Label>First entry</p.Label>
						<p.Description>All manner of words</p.Description>
					</p.InfoBox>
				</p.Item>
				<p.Item key='entry2' active={true}>
					<p.PreviewImage image='/path/to/image2.png'/>
					<p.InfoBox>
						<p.Label>Second entry</p.Label>
						<p.Description>Some other words</p.Description>
					</p.InfoBox>
				</p.Item>
			</p.ItemGroup>
			<p.ItemGroup key='group2'>
				<p.ItemGroupTop>
					<p.ItemGroupTitle>Second group</p.ItemGroupTitle>
				</p.ItemGroupTop>
				<p.Item key='entry3' active={false} closed>
					<p.PreviewIcon id='testicon'/>
					<p.InfoBox>
						<p.Label>Third entry</p.Label>
						<p.Description>Words to live by</p.Description>
					</p.InfoBox>
				</p.Item>
				<p.Item key='entry4' active={false} closed>
					<p.PreviewIcon id='base-function-function'/>
					<p.InfoBox>
						<p.Label>Fourth entry</p.Label>
						<p.Description>Words to die for</p.Description>
					</p.InfoBox>
				</p.Item>
			</p.ItemGroup>
=======
			<ItemGroup key='group1'>
				<div>
					<ItemGroupTop>
						<ItemGroupTitle>First group</ItemGroupTitle>
					</ItemGroupTop>
				</div>
				<Item key='entry1' active={false}>
					<PreviewImage image='/path/to/image1.png'/>
					<InfoBox>
						<Label>First entry</Label>
						<Description>All manner of words</Description>
					</InfoBox>
				</Item>
				<Item key='entry2' active={true}>
					<PreviewImage image='/path/to/image2.png'/>
					<InfoBox>
						<Label>Second entry</Label>
						<Description>Some other words</Description>
					</InfoBox>
				</Item>
			</ItemGroup>
			<ItemGroup key='group2'>
				<div>
					<ItemGroupTop>
						<ItemGroupTitle>Second group</ItemGroupTitle>
					</ItemGroupTop>
				</div>
				<Item key='entry3' active={false}>
					<PreviewIcon id='testicon'/>
					<InfoBox>
						<Label>Third entry</Label>
						<Description>Words to live by</Description>
					</InfoBox>
				</Item>
				<Item key='entry4' active={false}>
					<PreviewIcon id='base-function-function'/>
					<InfoBox>
						<Label>Fourth entry</Label>
						<Description>Words to die for</Description>
					</InfoBox>
				</Item>
			</ItemGroup>
>>>>>>> 67efab9a
		</div>);
	});

	it('can select items', () => {
		let useProv2 = sinon.spy().named('useProvider2');
		let useProv1 = sinon.spy(() => useProv2).named('useProvider1');
		return expect(p.itemSelector(
			Immutable.fromJS({
				id: 'test',
				componentDefinition: 'testDef'
			}),
			{
				dialogName: 'testdialog',
				dialogData: Immutable.Map(),
				paneDef: Immutable.fromJS({ select: { test: 'provider' }}),
				useProvider: useProv1
			}
		), 'to be a function')
		.and('when called')
		.then(() => Promise.all([
			expect(useProv1, 'to have calls satisfying', [
				{ args: [{ test: 'provider' }, 'testdialog'] }
			]),
			expect(useProv2, 'to have calls satisfying', [
				{ args: [Immutable.fromJS({
					selectedItem: 'test',
					selectedData: 'testDef'
				})] }
			])
		]));
	});

	it('can open item groups', () => {
		let useProv2 = sinon.spy().named('useProvider2');
		let useProv1 = sinon.spy(() => useProv2).named('useProvider1');
		return expect(p.toggleGroupOpen(
			Immutable.fromJS({
				name: 'test'
			}),
			{
				dialogName: 'testdialog',
				dialogData: Immutable.fromJS({
					closed: {
						test: true
					}
				}),
				paneDef: Immutable.fromJS({ select: { test: 'provider' }}),
				useProvider: useProv1
			}
		), 'to be a function')
		.and('when called')
		.then(() => Promise.all([
			expect(useProv1, 'to have calls satisfying', [
				{ args: [{ test: 'provider' }, 'testdialog'] }
			]),
			expect(useProv2, 'to have calls satisfying', [
				{ args: [Immutable.fromJS({
					closed: {
						test: false
					}
				})] }
			])
		]));
	});

	it('can close item groups', () => {
		let useProv2 = sinon.spy().named('useProvider2');
		let useProv1 = sinon.spy(() => useProv2).named('useProvider1');
		return expect(p.toggleGroupOpen(
			Immutable.fromJS({
				name: 'test'
			}),
			{
				dialogName: 'testdialog',
				dialogData: Immutable.fromJS({
					closed: {
						test: false
					}
				}),
				paneDef: Immutable.fromJS({ select: { test: 'provider' }}),
				useProvider: useProv1
			}
		), 'to be a function')
		.and('when called')
		.then(() => Promise.all([
			expect(useProv1, 'to have calls satisfying', [
				{ args: [{ test: 'provider' }, 'testdialog'] }
			]),
			expect(useProv2, 'to have calls satisfying', [
				{ args: [Immutable.fromJS({
					closed: {
						test: true
					}
				})] }
			])
		]));
	});

	it('can close the first item group', () => {
		let useProv2 = sinon.spy().named('useProvider2');
		let useProv1 = sinon.spy(() => useProv2).named('useProvider1');
		return expect(p.toggleGroupOpen(
			Immutable.fromJS({
				name: 'test'
			}),
			{
				dialogName: 'testdialog',
				dialogData: Immutable.fromJS({
				}),
				paneDef: Immutable.fromJS({ select: { test: 'provider' }}),
				useProvider: useProv1
			}
		), 'to be a function')
		.and('when called')
		.then(() => Promise.all([
			expect(useProv1, 'to have calls satisfying', [
				{ args: [{ test: 'provider' }, 'testdialog'] }
			]),
			expect(useProv2, 'to have calls satisfying', [
				{ args: [Immutable.fromJS({
					closed: {
						test: true
					}
				})] }
			])
		]));
	});
});<|MERGE_RESOLUTION|>--- conflicted
+++ resolved
@@ -74,13 +74,13 @@
 	it('renders a palette', () => {
 		renderer.render(<Palette {...props}/>);
 		return expect(renderer, 'to have rendered', <div>
-<<<<<<< HEAD
 			<p.ItemGroup key='group1'>
-				<p.ItemGroupTop>
-					<p.ItemGroupTitle>First group</p.ItemGroupTitle>
-				</p.ItemGroupTop>
+				<div>
+					<p.ItemGroupTop>
+						<p.ItemGroupTitle>First group</p.ItemGroupTitle>
+					</p.ItemGroupTop>
+				</div>
 				<p.Item key='entry1' active={false}>
-					<p.PreviewImage image='/path/to/image1.png'/>
 					<p.InfoBox>
 						<p.Label>First entry</p.Label>
 						<p.Description>All manner of words</p.Description>
@@ -95,11 +95,12 @@
 				</p.Item>
 			</p.ItemGroup>
 			<p.ItemGroup key='group2'>
-				<p.ItemGroupTop>
-					<p.ItemGroupTitle>Second group</p.ItemGroupTitle>
-				</p.ItemGroupTop>
+				<div>
+					<p.ItemGroupTop>
+						<p.ItemGroupTitle>Second group</p.ItemGroupTitle>
+					</p.ItemGroupTop>
+				</div>
 				<p.Item key='entry3' active={false} closed>
-					<p.PreviewIcon id='testicon'/>
 					<p.InfoBox>
 						<p.Label>Third entry</p.Label>
 						<p.Description>Words to live by</p.Description>
@@ -113,50 +114,6 @@
 					</p.InfoBox>
 				</p.Item>
 			</p.ItemGroup>
-=======
-			<ItemGroup key='group1'>
-				<div>
-					<ItemGroupTop>
-						<ItemGroupTitle>First group</ItemGroupTitle>
-					</ItemGroupTop>
-				</div>
-				<Item key='entry1' active={false}>
-					<PreviewImage image='/path/to/image1.png'/>
-					<InfoBox>
-						<Label>First entry</Label>
-						<Description>All manner of words</Description>
-					</InfoBox>
-				</Item>
-				<Item key='entry2' active={true}>
-					<PreviewImage image='/path/to/image2.png'/>
-					<InfoBox>
-						<Label>Second entry</Label>
-						<Description>Some other words</Description>
-					</InfoBox>
-				</Item>
-			</ItemGroup>
-			<ItemGroup key='group2'>
-				<div>
-					<ItemGroupTop>
-						<ItemGroupTitle>Second group</ItemGroupTitle>
-					</ItemGroupTop>
-				</div>
-				<Item key='entry3' active={false}>
-					<PreviewIcon id='testicon'/>
-					<InfoBox>
-						<Label>Third entry</Label>
-						<Description>Words to live by</Description>
-					</InfoBox>
-				</Item>
-				<Item key='entry4' active={false}>
-					<PreviewIcon id='base-function-function'/>
-					<InfoBox>
-						<Label>Fourth entry</Label>
-						<Description>Words to die for</Description>
-					</InfoBox>
-				</Item>
-			</ItemGroup>
->>>>>>> 67efab9a
 		</div>);
 	});
 
