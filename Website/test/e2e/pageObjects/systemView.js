module.exports = {
	elements: [
		{ systemFrame: 'iframe[src="/Composite/content/views/systemview/systemview.aspx"]'}
	],
	commands: [{
		enter: function (perspective) {
			this.api.page.content()
				.enter(perspective)
				.enterFrame('@browserFrame');
			this
				.waitForFrameLoad('@systemFrame', 1000)
				.enterFrame('@systemFrame');
			return this;
		},
		enterActivePerspective: function () {
			this.api.page.content()
				.enterActivePerspective()
				.enterFrame('@browserFrame');
			this
				.waitForFrameLoad('@systemFrame', 1000)
				.enterFrame('@systemFrame');
			return this;
		},
		_openTreeNode: function (parentLabel,childLabel) {
			var selector = 'treenode[label="' + parentLabel + '"] > ';
			if (childLabel) {
				selector += 'treenode[label="' + childLabel + '"] > ';
			}
			selector += 'labelbox';
			this.api.waitForElementPresent(selector,1000)
			this.doubleClickSelector(selector);
			this.api.pause(300);
			return this;
		},
		_selectTreeNode: function (parentLabel,childLabel) {
			var selector = 'treenode[label="' + parentLabel + '"] > ';
			if (childLabel) {
				selector += 'treenode[label="' + childLabel + '"] > ';
			}
			selector +='labelbox';
			this.api.waitForElementPresent(selector,1000)
			this.click(selector);
			return this;
		},
		_rightClickonTreeNode: function (parentLabel,childLabel) {
			var selector = 'treenode[label="' + parentLabel + '"] > ';
			if (childLabel) {
				selector += 'treenode[label="' + childLabel + '"] > ';
			}
			selector +='labelbox';
			this.api.waitForElementPresent(selector,1000)
			this.rightClickSelector(selector);
			return this;
		},
		_assertTreeNodeHasChild: function (parentLabel, childLabel) {
			var selector = 'treenode[label="' + parentLabel + '"] > treenode';
			if (childLabel) {
				selector += '[label="' + childLabel + '"]';
			}
			this.expect
				.element(selector)
				.to.be.present;
		},
<<<<<<< HEAD
		assertTreeNodeHasNoChild: function (parentLabel, childLabel) {
			var selector = 'treenode[label="' + parentLabel + '"] > treenode';
			if (childLabel) {
				selector += '[label="' + childLabel + '"]';
			}
			this.expect
				.element(selector)
				.to.not.be.present;
=======
		_assertTreeNodeIsEmpty: function (parentLabel,childLabel) {
			var selector = 'treenode[label="' + parentLabel + '"] > treenode';
			if (childLabel) {
				selector += '[label="' + childLabel + '"] > treenode';
			}
			this.expect
				.element(selector)
				.not.to.be.present;
			
			
		},
		_assertTreeNodeIsNotEmpty: function (parentLabel,childLabel) {
			var selector = 'treenode[label="' + parentLabel + '"] > treenode';
			if (childLabel) {
				selector += '[label="' + childLabel + '"] > treenode';
			}
			this.expect
				.element(selector)
				.to.be.present;
			
			
>>>>>>> a9885084
		}
	}]
};<|MERGE_RESOLUTION|>--- conflicted
+++ resolved
@@ -61,16 +61,6 @@
 				.element(selector)
 				.to.be.present;
 		},
-<<<<<<< HEAD
-		assertTreeNodeHasNoChild: function (parentLabel, childLabel) {
-			var selector = 'treenode[label="' + parentLabel + '"] > treenode';
-			if (childLabel) {
-				selector += '[label="' + childLabel + '"]';
-			}
-			this.expect
-				.element(selector)
-				.to.not.be.present;
-=======
 		_assertTreeNodeIsEmpty: function (parentLabel,childLabel) {
 			var selector = 'treenode[label="' + parentLabel + '"] > treenode';
 			if (childLabel) {
@@ -92,7 +82,6 @@
 				.to.be.present;
 			
 			
->>>>>>> a9885084
 		}
 	}]
 };