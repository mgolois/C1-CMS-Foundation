var resetSite = require('../../reset.js');

var expectedLanguage = 'en-US';

module.exports = {
	'@tags': ['install'],
	before: function (browser, done) {
		resetSite(function (err) {
			if (err) {
				browser.end();
				console.error(err);
				process.exit(1);
			}
			done();
		});
	},
	beforeEach: function (browser) {
    // 1  Launch an uninitialized website.
		browser
      .url(browser.launchUrl + '/Composite/top.aspx')
<<<<<<< HEAD
      .waitForElementVisible('.welcomepage', 10000);
=======
      .waitForElementVisible('.welcomepage', browser.globals.timeouts.basic);
>>>>>>> acbafcf8
	},
	'install Venus starter site': function (browser) {
    browser
    //	The “Welcome” page of the setup wizard appears.
      .waitForElementVisible('#intro', browser.globals.timeouts.little)
		//    All the requirements are met (checked).
      .waitForElementVisible('#introtestsuccess', browser.globals.timeouts.basic)
		//    The “Next” button is available and enabled
      .waitForElementVisible('#introtestsuccessbutton', browser.globals.timeouts.little)
		// 2  Click “Next”.  The “License” page of the setup wizard appears.
      .click('#introtestsuccessbutton')
		//    The “Accept” check box is present and unchecked
      .waitForElementVisible('#licenseaccept', browser.globals.timeouts.little);
    browser.expect.element('#licenseaccept').to.not.have.attribute('checked');
		//    The “Next” button is available but disabled
    browser.expect.element('#setupbutton').to.have.attribute('isdisabled');
		// 3  Check the “Accept” check box.  The check mark appears in the “Accept” check box.
    browser.click('#licenseaccept');
		//    The “Next” button gets enabled.
    browser.expect.element('#setupbutton').to.not.have.attribute('isdisabled');
		// 4  Click “Next”.  The “Setup” page of the setup wizard appears.
    browser
      .click('#setupbutton')
		//    The “Starter Site” radio button is present and selected
      .waitForElementVisible('#setup', browser.globals.timeouts.little);
    browser.expect.element('#setup h1').text.to.contain('Setup');
		//    The “Venus” radio button is present and selected.
    browser.expect
      .element('#setupfields > div > radiodatagroup > radio:nth-of-type(1) > radiobutton')
      .to.have.attribute('ischecked', 'true');
    browser.expect
      .element('#setupfields > div > radiodatagroup > radio:nth-of-type(1) > datalabeltext')
      .text.to.equal('Starter sites');
    browser.expect
      .element('#setupfields > div > radiodatagroup > radio:nth-of-type(1) + p + div > radiodatagroup > radio:nth-of-type(1) > radiobutton')
      .to.have.attribute('ischecked', 'true');
    browser.expect
      .element('#setupfields > div > radiodatagroup > radio:nth-of-type(1) + p + div > radiodatagroup > radio:nth-of-type(1) > datalabeltext')
      .text.to.equal('Venus');
		//    The “Next” button is available and enabled
    browser.expect.element('#navsetup clickbutton[label="Next"]').to.not.have.attribute('isdisabled');
		// 5  Click “Next”.  The “Language” page of the setup wizard appears.
    browser
      .click('#navsetup clickbutton[label="Next"]')
      .waitForElementVisible('#language', browser.globals.timeouts.little);
		//    A language is selected. (It must be based on the user’s locale.)
    browser.expect.element('#websitelanguage').value.to.equal(expectedLanguage);
		//    The “Next” button is available and enabled
    browser.expect.element('#navlanguage clickbutton[label="Next"]').to.not.have.attribute('isdisabled');
		// 6  Click “Next”.  The “Create Login” page of the setup wizard appears.
    browser
      .click('#navlanguage clickbutton[label="Next"]')
      .waitForElementVisible('#login', browser.globals.timeouts.little);
		//    The “Start C1” button is available but disabled.
    browser.expect
      .element('#navlogin clickbutton[label="Start C1"]')
      .to.have.attribute('isdisabled');
		//    The “Username” field is filled with the value ‘admin’.
    browser.expect.element('#username').value.to.equal('admin');
		//    The “Regional settings” field is set to the same language as in Step 5.
    browser.expect.element('#consolelanguage').value.to.equal(expectedLanguage);
		// 7  Fill the “Email” field. Value: “john.doe@contoso.com”
	browser.click('#email');
    browser.setValue('#email', 'john.doe@contoso.com');
		//    The field is filled with the value.
	browser.expect.element('#email').value.to.equal('john.doe@contoso.com')
		//    The “Start C1” button is still disabled.
    browser.expect
      .element('#navlogin clickbutton[label="Start C1"]')
      .to.have.attribute('isdisabled');
		// 8  Fill the “Password” field. Value: “123456”
	browser.click('#password');
    browser.setValue('#password', '123456')
		//    The field is filled with the value.
	browser.expect.element('#password')
		.value.to.equal('123456');
		//    The value is masked.
    browser.expect.element('#password')
      .to.have.attribute('type', 'password')
		//    The “Start C1” button is still disabled.
    browser.expect
      .element('#navlogin clickbutton[label="Start C1"]')
      .to.have.attribute('isdisabled');
		// 9  Fill the “Repeat Password” field. Value: “123456”
	browser.click('#passcheck');
    browser.setValue('#passcheck', '123456')
		//    The field is filled with the value.
	browser.expect.element('#passcheck')
		.value.to.equal('123456');
		//    The value is masked.
    browser.expect.element('#passcheck')
      .to.have.attribute('type', 'password')
		//    The “Start C1” button gets enabled.
    browser.expect
      .element('#navlogin clickbutton[label="Start C1"]')
      .to.not.have.attribute('isdisabled');
		// 10 Click “Start C1”.
    browser.click('#navlogin clickbutton[label="Start C1"]');
		//    The screen with “You starting site being downloaded
		//        and installed…” appears showing the installation progress and
		//        other screens succeed each other.
    browser
      .waitForElementVisible('#loading', browser.globals.timeouts.little)
		//    Eventually, the user logs in successfully and the C1 Console appears.
      .waitForElementNotPresent('#loading', browser.globals.timeouts.save)
      .waitForElementVisible('body', browser.globals.timeouts.basic)
      .page.appWindow()
        .waitForFrameLoad('@appFrame', browser.globals.timeouts.basic);
	}
}<|MERGE_RESOLUTION|>--- conflicted
+++ resolved
@@ -18,11 +18,7 @@
     // 1  Launch an uninitialized website.
 		browser
       .url(browser.launchUrl + '/Composite/top.aspx')
-<<<<<<< HEAD
-      .waitForElementVisible('.welcomepage', 10000);
-=======
       .waitForElementVisible('.welcomepage', browser.globals.timeouts.basic);
->>>>>>> acbafcf8
 	},
 	'install Venus starter site': function (browser) {
     browser
