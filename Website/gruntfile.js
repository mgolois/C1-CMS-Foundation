/// <vs BeforeBuild='less' AfterBuild='less, postcss' />
module.exports = function (grunt) {

  'use strict';

  // Define global variables here - access them with <%= globalConfig.variableName %>
  var globalConfig = {
    rootPath: 'Composite',
    compileScriptsFilename: "CompileScripts.xml"
  };

  grunt.initConfig({
    // Make sure we can access all packages required
    pkg: grunt.file.readJSON('package.json'),
    // Give all tasks access to our global variables
    globalConfig: globalConfig
  });

  //************************************************************************************************************************************************
  // COPYING FROM BOWER COMPONENTS
  //************************************************************************************************************************************************
  grunt.loadNpmTasks('grunt-contrib-copy');
  grunt.config("copy", {
    codemirror: {
      files: [
        { expand: true, cwd: 'bower_components/codemirror/addon/mode', src: ['*.*'], dest: 'Composite/lib/codemirror/addon/mode' },
        { expand: true, cwd: 'bower_components/codemirror/addon/selection', src: ['*.*'], dest: 'Composite/lib/codemirror/addon/selection' },
        { expand: true, cwd: 'bower_components/codemirror/lib', src: ['*.*'], dest: 'Composite/lib/codemirror/lib' },
        { expand: true, cwd: 'bower_components/codemirror/mode/clike', src: ['*.*'], dest: 'Composite/lib/codemirror/mode/clike' },
        { expand: true, cwd: 'bower_components/codemirror/mode/css', src: ['*.*'], dest: 'Composite/lib/codemirror/mode/css' },
        { expand: true, cwd: 'bower_components/codemirror/mode/htmlembedded', src: ['*.*'], dest: 'Composite/lib/codemirror/mode/htmlembedded' },
        { expand: true, cwd: 'bower_components/codemirror/mode/htmlmixed', src: ['*.*'], dest: 'Composite/lib/codemirror/mode/htmlmixed' },
        { expand: true, cwd: 'bower_components/codemirror/mode/javascript', src: ['*.*'], dest: 'Composite/lib/codemirror/mode/javascript' },
        { expand: true, cwd: 'bower_components/codemirror/mode/sass', src: ['*.*'], dest: 'Composite/lib/codemirror/mode/sass' },
        { expand: true, cwd: 'bower_components/codemirror/mode/sql', src: ['*.*'], dest: 'Composite/lib/codemirror/mode/sql' },
        { expand: true, cwd: 'bower_components/codemirror/mode/xml', src: ['*.*'], dest: 'Composite/lib/codemirror/mode/xml' }
      ]
    },
    autobahnjs: {
      files: [
        { expand: true, cwd: 'bower_components/autobahnjs', src: ['autobahn.js'], dest: 'Composite/lib/autobahnjs' },
      ]
    },
    'babel-polyfill': {
      files: [
        { expand: true, cwd: 'bower_components/babel-polyfill', src: ['browser-polyfill.js'], dest: 'Composite/lib/babel' },
      ]
    }
  });

  //************************************************************************************************************************************************
  // STYLES
  //************************************************************************************************************************************************
  grunt.loadNpmTasks('grunt-contrib-less');
  grunt.config('less', {
    options: {
      paths: ['<%= globalConfig.rootPath %>/styles'],
      sourceMap: true,
      sourceMapFileInline: true
    },

    default: {
      files: {
        '<%= globalConfig.rootPath %>/styles/styles.css': '<%= globalConfig.rootPath %>/styles/styles.less'
      }
    }
  });

  // Autoprefixer (postcss)
  grunt.loadNpmTasks('grunt-postcss');
  grunt.config('postcss', {
    options: {
      map: {
        inline: false
      },
      processors: [
        require('autoprefixer-core')({ browsers: 'last 2 versions' }),
        require('csswring')
      ]
    },
    default: {
      files: {
        '<%= globalConfig.rootPath %>/styles/styles.min.css': '<%= globalConfig.rootPath %>/styles/styles.css'
      }
    }
  });

  //************************************************************************************************************************************************
  // UGLIFY
  //************************************************************************************************************************************************
  var subScripts = [];
  var topScripts = [];
    var topClassNames = [];

  // Default task
  grunt.loadNpmTasks('grunt-contrib-uglify');
  grunt.config('uglify', {
    options: {
      beautify: false,
      compress: {},
      mangle: {},
      preserveComments: false,
      screwIE8: true,
      sourceMap: true
    },
    default: {
      files: {
        '<%= globalConfig.rootPath %>/scripts/compressed/top.js': topScripts,
        '<%= globalConfig.rootPath %>/scripts/compressed/sub.js': subScripts
      }
    }
  });

  // Read 'CompileScripts.xml' & call uglify task
  grunt.registerTask('uglifyCompileScripts', 'Parse CompileScripts.xml for dynamic parsing', function () {
    var parser = require('xml2js').Parser({ explicitArray: true, trim: true });
    var filePath = require('path').join(__dirname, globalConfig.rootPath, globalConfig.compileScriptsFilename);
    var exists = grunt.file.exists(filePath);
    if (exists) {
      var jsonpath = require('JSONPath');
      var data = grunt.file.read(filePath);
      parser.parseString(data, function (err, scriptPath) {

        // Get the sub - develop node
        // [..] is a predicate, ? is to run a script with an expression, @. is to access the attribute (which is represented in the xml2js object as $.name).
        var expression = "$.Scripts.Type[?(@.$.name == 'sub')].Mode[?(@.$.name == 'develop')].Script[*].$.filename";
        var scriptPaths = jsonpath.eval(scriptPath, expression, { flatten: true });
        // Replace the '${root}' prefix
        scriptPaths.forEach(function (result) {
          subScripts.push(result.replace('${root}', globalConfig.rootPath));
        });

        // Get the top - develop node
        expression = "$.Scripts.Type[?(@.$.name == 'top')].Mode[?(@.$.name == 'develop')].Script[*].$.filename";
        scriptPaths = jsonpath.eval(scriptPath, expression, { flatten: true });
        // Replace the '${root}' prefix
        scriptPaths.forEach(function (result) {
            topScripts.push(result.replace('${root}', globalConfig.rootPath));
        });

        // Done, run the uglify task
        grunt.task.run(['uglify:default']);


          // Generating "toplevelclassnames.js"
        var topLevelClassNamesTargetFolder = 'Composite/scripts/source';
                var topLevelClassNamesIgnoreFolder = 'Composite/scripts/source/page';

        grunt.file.recurse(topLevelClassNamesTargetFolder, function (filepath) {
            if (filepath.indexOf(topLevelClassNamesIgnoreFolder) >= 0 ||
                        filepath.indexOf(".js") < 0) {
                return;
            }

            var s = filepath;
            var className = s.substring(s.lastIndexOf('/') + 1, s.lastIndexOf('.'));
            topClassNames.push(className);
        });

        grunt.file.write(
                    globalConfig.rootPath + '/scripts/compressed/toplevelclassnames.js',
                    '/* Generated by Grunt */ var topLevelClassNames = ' + JSON.stringify(topClassNames) + ';');
      });
    }
    else {
      console.log(filePath + ' does not exist');
    }
  });


    // ****************************************************************************************************
    //  SVG
    // ****************************************************************************************************
  function stringSplice(str, index, count, add) {
    return str.slice(0, index) + add + str.slice(index + count);
  }

    // Merging all svg files into one
  grunt.registerTask('mergeSvg', 'Merges all the svg files into one sprite', function () {
      var sourceDir = 'Composite/images/icons/svg';
      var targetFile = 'Composite/images/sprite.svg';

        function GetGTag(xml) {
            var gIdOffset = xml.indexOf('<g id="');

            var viewBox = xml.match(/<(\w+)[^>]*(viewBox="[\d\.]+ [\d\.]+ [\d\.]+ [\d\.]+")/);
            viewBox = viewBox && viewBox[1] === 'svg' && ' ' + viewBox[2] || '';

            var closingTag = '</g>';
            var closeGtag = xml.lastIndexOf(closingTag);

            var ancestorGTagCount = (xml.substring(0, gIdOffset).match(/<g/g) || []).length;

            var i;
            for (i = 0; i < ancestorGTagCount; i++) {
                closeGtag = xml.lastIndexOf(closingTag, closeGtag - 1);
            }

            var gTag = xml.substring(gIdOffset, closeGtag + closingTag.length);
            if (!/viewBox/.test(gTag) && viewBox) {
              gTag = stringSplice(gTag, 2, 0, viewBox);
            }
            return gTag;
        }

        var resultSvg = ['<svg version="1.1" xmlns="http://www.w3.org/2000/svg" xmlns:xlink="http://www.w3.org/1999/xlink" xmlns:sketch="http://www.bohemiancoding.com/sketch/ns" width="24" height="24"  viewBox="0 0 128 128"><defs>'];

        grunt.file.recurse(sourceDir, function (filepath) {
          var svg = grunt.file.read(filepath);

          resultSvg.push(GetGTag(svg));
        });

      resultSvg.push('</defs></svg>');

      grunt.file.write(targetFile, resultSvg.join(''));
    });

    // Optimize source svgs

    var iconTmpDir = 'iconTmp/';

    grunt.loadNpmTasks('grunt-svgmin');
    grunt.config("svgmin", {
        options: {
            plugins: [
              { removeDesc: false },
              { removeUselessDefs: false },
              { removeEmptyAttrs: false },
              { removeHiddenElems: false },
              { removeEmptyText: false },
              { removeEmptyContainers: false },
              { cleanUpEnableBackground: false },
              { minifyStyles: false },
              { convertStyleToAttrs: false },
              { convertColors: false },
              { convertPathData: false },
              { convertTransform: false },
              { removeUnknownsAndDefaults: false },
              { removeNonInheritableGroupAttrs: false },
              { removeUselessStrokeAndFill: false },
              { removeUnusedNS: false },
              { cleanupNumericValues: false },
              { cleanupListOfValues: false },
              { moveElemsAttrsToGroup: false },
              { moveGroupAttrsToElems: false },
              { collapseGroups: false },
              { mergePaths: false },
              { convertShapeToPath: false }
            ]
        },
        dist: {
            files: [{
              expand: true,
              cwd: 'Composite/images/icons/svg/',
              src: ['*.svg'],
              dest: iconTmpDir
            }]
        }
    });

<<<<<<< HEAD
		grunt.registerTask('buildSpriteSheet', function () {
			grunt.task.requires('svgmin');

			var outputFile = 'Composite/console/icons.svg';
			var inputDir = iconTmpDir;
			var outputText = '<svg xmlns="http://www.w3.org/2000/svg">\r\n';
			grunt.file.recurse(inputDir, function (filePath) {
				var fileName = filePath.replace(/^.*\/([^\/]*).svg/, '$1');
				var fileText = grunt.file.read(filePath);

				outputText += fileText
					.replace('<svg', '<symbol id="icon-' + fileName + '"')
					.replace('</svg>', '</symbol>')
					.replace('xlink:href="#', 'xlink:href="#icon-')
					.replace(/(?:stroke|fill)="#(?:([0-9a-eA-E])\1{2,5}|([0-9a-eA-E]{2})\2{2})"/g, '')
					 + '\r\n';
			});
			outputText += '</svg>\r\n';

			grunt.file.write(outputFile, outputText);
			grunt.file.delete(iconTmpDir);
		});

		grunt.registerTask('icons', ['svgmin', 'buildSpriteSheet']);

	//************************************************************************************************************************************************
	// WATCH
	//************************************************************************************************************************************************
	grunt.loadNpmTasks('grunt-contrib-watch');
	grunt.config('watch', {
		less: {
			files: [globalConfig.rootPath + '/styles/**/*.less'],
			tasks: ['less', 'postcss'],
			options: {
				livereload: true,
				spawn: false
			}
		},
		uglify: {
			files: [globalConfig.rootPath + '/scripts/source/**/*.js'],
			tasks: ['uglifyCompileScripts'],
			options: {
				spawn: false
			}
		}
	});

	grunt.registerTask('watchAll', ['watch']);
	// Register the default tasks.
	grunt.registerTask('build', ['copy', 'less', 'postcss', 'uglifyCompileScripts', 'mergeSvg', 'icons']);
	grunt.registerTask('default', ['build']);
=======
    grunt.registerTask('buildSpriteSheet', function () {
      grunt.task.requires('svgmin');

      var outputFile = 'Composite/console/icons.svg';
      var inputDir = iconTmpDir;
      var outputText = '<svg xmlns="http://www.w3.org/2000/svg">\r\n';
      grunt.file.recurse(inputDir, function (filePath) {
        var fileName = filePath.replace(/^.*\/([^\/]*).svg/, '$1');
        var fileText = grunt.file.read(filePath);

        outputText += fileText
          .replace('<svg', '<symbol id="icon-' + fileName + '"')
          .replace('</svg>', '</symbol>')
          .replace('xlink:href="#', 'xlink:href="#icon-')
          .replace(/(?:stroke|fill)="#(?:([0-9a-eA-E])\1{2,5})"/g, '')
           + '\r\n';
      });
      outputText += '</svg>\r\n';

      grunt.file.write(outputFile, outputText);
      grunt.file.delete(iconTmpDir);
    });

    grunt.registerTask('icons', ['svgmin', 'buildSpriteSheet']);

  //************************************************************************************************************************************************
  // WATCH
  //************************************************************************************************************************************************
  grunt.loadNpmTasks('grunt-contrib-watch');
  grunt.config('watch', {
    less: {
      files: [globalConfig.rootPath + '/styles/**/*.less'],
      tasks: ['less', 'postcss'],
      options: {
        livereload: true,
        spawn: false
      }
    },
    uglify: {
      files: [globalConfig.rootPath + '/scripts/source/**/*.js'],
      tasks: ['uglifyCompileScripts'],
      options: {
        spawn: false
      }
    }
  });

  grunt.registerTask('watchAll', ['watch']);
  // Register the default tasks.
  grunt.registerTask('build', ['copy', 'less', 'postcss', 'uglifyCompileScripts', 'mergeSvg', 'icons']);
  grunt.registerTask('default', ['build']);
>>>>>>> 3cbc0e51
};
<|MERGE_RESOLUTION|>--- conflicted
+++ resolved
@@ -1,367 +1,313 @@
-/// <vs BeforeBuild='less' AfterBuild='less, postcss' />
-module.exports = function (grunt) {
-
-  'use strict';
-
-  // Define global variables here - access them with <%= globalConfig.variableName %>
-  var globalConfig = {
-    rootPath: 'Composite',
-    compileScriptsFilename: "CompileScripts.xml"
-  };
-
-  grunt.initConfig({
-    // Make sure we can access all packages required
-    pkg: grunt.file.readJSON('package.json'),
-    // Give all tasks access to our global variables
-    globalConfig: globalConfig
-  });
-
-  //************************************************************************************************************************************************
-  // COPYING FROM BOWER COMPONENTS
-  //************************************************************************************************************************************************
-  grunt.loadNpmTasks('grunt-contrib-copy');
-  grunt.config("copy", {
-    codemirror: {
-      files: [
-        { expand: true, cwd: 'bower_components/codemirror/addon/mode', src: ['*.*'], dest: 'Composite/lib/codemirror/addon/mode' },
-        { expand: true, cwd: 'bower_components/codemirror/addon/selection', src: ['*.*'], dest: 'Composite/lib/codemirror/addon/selection' },
-        { expand: true, cwd: 'bower_components/codemirror/lib', src: ['*.*'], dest: 'Composite/lib/codemirror/lib' },
-        { expand: true, cwd: 'bower_components/codemirror/mode/clike', src: ['*.*'], dest: 'Composite/lib/codemirror/mode/clike' },
-        { expand: true, cwd: 'bower_components/codemirror/mode/css', src: ['*.*'], dest: 'Composite/lib/codemirror/mode/css' },
-        { expand: true, cwd: 'bower_components/codemirror/mode/htmlembedded', src: ['*.*'], dest: 'Composite/lib/codemirror/mode/htmlembedded' },
-        { expand: true, cwd: 'bower_components/codemirror/mode/htmlmixed', src: ['*.*'], dest: 'Composite/lib/codemirror/mode/htmlmixed' },
-        { expand: true, cwd: 'bower_components/codemirror/mode/javascript', src: ['*.*'], dest: 'Composite/lib/codemirror/mode/javascript' },
-        { expand: true, cwd: 'bower_components/codemirror/mode/sass', src: ['*.*'], dest: 'Composite/lib/codemirror/mode/sass' },
-        { expand: true, cwd: 'bower_components/codemirror/mode/sql', src: ['*.*'], dest: 'Composite/lib/codemirror/mode/sql' },
-        { expand: true, cwd: 'bower_components/codemirror/mode/xml', src: ['*.*'], dest: 'Composite/lib/codemirror/mode/xml' }
-      ]
-    },
-    autobahnjs: {
-      files: [
-        { expand: true, cwd: 'bower_components/autobahnjs', src: ['autobahn.js'], dest: 'Composite/lib/autobahnjs' },
-      ]
-    },
-    'babel-polyfill': {
-      files: [
-        { expand: true, cwd: 'bower_components/babel-polyfill', src: ['browser-polyfill.js'], dest: 'Composite/lib/babel' },
-      ]
-    }
-  });
-
-  //************************************************************************************************************************************************
-  // STYLES
-  //************************************************************************************************************************************************
-  grunt.loadNpmTasks('grunt-contrib-less');
-  grunt.config('less', {
-    options: {
-      paths: ['<%= globalConfig.rootPath %>/styles'],
-      sourceMap: true,
-      sourceMapFileInline: true
-    },
-
-    default: {
-      files: {
-        '<%= globalConfig.rootPath %>/styles/styles.css': '<%= globalConfig.rootPath %>/styles/styles.less'
-      }
-    }
-  });
-
-  // Autoprefixer (postcss)
-  grunt.loadNpmTasks('grunt-postcss');
-  grunt.config('postcss', {
-    options: {
-      map: {
-        inline: false
-      },
-      processors: [
-        require('autoprefixer-core')({ browsers: 'last 2 versions' }),
-        require('csswring')
-      ]
-    },
-    default: {
-      files: {
-        '<%= globalConfig.rootPath %>/styles/styles.min.css': '<%= globalConfig.rootPath %>/styles/styles.css'
-      }
-    }
-  });
-
-  //************************************************************************************************************************************************
-  // UGLIFY
-  //************************************************************************************************************************************************
-  var subScripts = [];
-  var topScripts = [];
-    var topClassNames = [];
-
-  // Default task
-  grunt.loadNpmTasks('grunt-contrib-uglify');
-  grunt.config('uglify', {
-    options: {
-      beautify: false,
-      compress: {},
-      mangle: {},
-      preserveComments: false,
-      screwIE8: true,
-      sourceMap: true
-    },
-    default: {
-      files: {
-        '<%= globalConfig.rootPath %>/scripts/compressed/top.js': topScripts,
-        '<%= globalConfig.rootPath %>/scripts/compressed/sub.js': subScripts
-      }
-    }
-  });
-
-  // Read 'CompileScripts.xml' & call uglify task
-  grunt.registerTask('uglifyCompileScripts', 'Parse CompileScripts.xml for dynamic parsing', function () {
-    var parser = require('xml2js').Parser({ explicitArray: true, trim: true });
-    var filePath = require('path').join(__dirname, globalConfig.rootPath, globalConfig.compileScriptsFilename);
-    var exists = grunt.file.exists(filePath);
-    if (exists) {
-      var jsonpath = require('JSONPath');
-      var data = grunt.file.read(filePath);
-      parser.parseString(data, function (err, scriptPath) {
-
-        // Get the sub - develop node
-        // [..] is a predicate, ? is to run a script with an expression, @. is to access the attribute (which is represented in the xml2js object as $.name).
-        var expression = "$.Scripts.Type[?(@.$.name == 'sub')].Mode[?(@.$.name == 'develop')].Script[*].$.filename";
-        var scriptPaths = jsonpath.eval(scriptPath, expression, { flatten: true });
-        // Replace the '${root}' prefix
-        scriptPaths.forEach(function (result) {
-          subScripts.push(result.replace('${root}', globalConfig.rootPath));
-        });
-
-        // Get the top - develop node
-        expression = "$.Scripts.Type[?(@.$.name == 'top')].Mode[?(@.$.name == 'develop')].Script[*].$.filename";
-        scriptPaths = jsonpath.eval(scriptPath, expression, { flatten: true });
-        // Replace the '${root}' prefix
-        scriptPaths.forEach(function (result) {
-            topScripts.push(result.replace('${root}', globalConfig.rootPath));
-        });
-
-        // Done, run the uglify task
-        grunt.task.run(['uglify:default']);
-
-
-          // Generating "toplevelclassnames.js"
-        var topLevelClassNamesTargetFolder = 'Composite/scripts/source';
-                var topLevelClassNamesIgnoreFolder = 'Composite/scripts/source/page';
-
-        grunt.file.recurse(topLevelClassNamesTargetFolder, function (filepath) {
-            if (filepath.indexOf(topLevelClassNamesIgnoreFolder) >= 0 ||
-                        filepath.indexOf(".js") < 0) {
-                return;
-            }
-
-            var s = filepath;
-            var className = s.substring(s.lastIndexOf('/') + 1, s.lastIndexOf('.'));
-            topClassNames.push(className);
-        });
-
-        grunt.file.write(
-                    globalConfig.rootPath + '/scripts/compressed/toplevelclassnames.js',
-                    '/* Generated by Grunt */ var topLevelClassNames = ' + JSON.stringify(topClassNames) + ';');
-      });
-    }
-    else {
-      console.log(filePath + ' does not exist');
-    }
-  });
-
-
-    // ****************************************************************************************************
-    //  SVG
-    // ****************************************************************************************************
-  function stringSplice(str, index, count, add) {
-    return str.slice(0, index) + add + str.slice(index + count);
-  }
-
-    // Merging all svg files into one
-  grunt.registerTask('mergeSvg', 'Merges all the svg files into one sprite', function () {
-      var sourceDir = 'Composite/images/icons/svg';
-      var targetFile = 'Composite/images/sprite.svg';
-
-        function GetGTag(xml) {
-            var gIdOffset = xml.indexOf('<g id="');
-
-            var viewBox = xml.match(/<(\w+)[^>]*(viewBox="[\d\.]+ [\d\.]+ [\d\.]+ [\d\.]+")/);
-            viewBox = viewBox && viewBox[1] === 'svg' && ' ' + viewBox[2] || '';
-
-            var closingTag = '</g>';
-            var closeGtag = xml.lastIndexOf(closingTag);
-
-            var ancestorGTagCount = (xml.substring(0, gIdOffset).match(/<g/g) || []).length;
-
-            var i;
-            for (i = 0; i < ancestorGTagCount; i++) {
-                closeGtag = xml.lastIndexOf(closingTag, closeGtag - 1);
-            }
-
-            var gTag = xml.substring(gIdOffset, closeGtag + closingTag.length);
-            if (!/viewBox/.test(gTag) && viewBox) {
-              gTag = stringSplice(gTag, 2, 0, viewBox);
-            }
-            return gTag;
-        }
-
-        var resultSvg = ['<svg version="1.1" xmlns="http://www.w3.org/2000/svg" xmlns:xlink="http://www.w3.org/1999/xlink" xmlns:sketch="http://www.bohemiancoding.com/sketch/ns" width="24" height="24"  viewBox="0 0 128 128"><defs>'];
-
-        grunt.file.recurse(sourceDir, function (filepath) {
-          var svg = grunt.file.read(filepath);
-
-          resultSvg.push(GetGTag(svg));
-        });
-
-      resultSvg.push('</defs></svg>');
-
-      grunt.file.write(targetFile, resultSvg.join(''));
-    });
-
-    // Optimize source svgs
-
-    var iconTmpDir = 'iconTmp/';
-
-    grunt.loadNpmTasks('grunt-svgmin');
-    grunt.config("svgmin", {
-        options: {
-            plugins: [
-              { removeDesc: false },
-              { removeUselessDefs: false },
-              { removeEmptyAttrs: false },
-              { removeHiddenElems: false },
-              { removeEmptyText: false },
-              { removeEmptyContainers: false },
-              { cleanUpEnableBackground: false },
-              { minifyStyles: false },
-              { convertStyleToAttrs: false },
-              { convertColors: false },
-              { convertPathData: false },
-              { convertTransform: false },
-              { removeUnknownsAndDefaults: false },
-              { removeNonInheritableGroupAttrs: false },
-              { removeUselessStrokeAndFill: false },
-              { removeUnusedNS: false },
-              { cleanupNumericValues: false },
-              { cleanupListOfValues: false },
-              { moveElemsAttrsToGroup: false },
-              { moveGroupAttrsToElems: false },
-              { collapseGroups: false },
-              { mergePaths: false },
-              { convertShapeToPath: false }
-            ]
-        },
-        dist: {
-            files: [{
-              expand: true,
-              cwd: 'Composite/images/icons/svg/',
-              src: ['*.svg'],
-              dest: iconTmpDir
-            }]
-        }
-    });
-
-<<<<<<< HEAD
-		grunt.registerTask('buildSpriteSheet', function () {
-			grunt.task.requires('svgmin');
-
-			var outputFile = 'Composite/console/icons.svg';
-			var inputDir = iconTmpDir;
-			var outputText = '<svg xmlns="http://www.w3.org/2000/svg">\r\n';
-			grunt.file.recurse(inputDir, function (filePath) {
-				var fileName = filePath.replace(/^.*\/([^\/]*).svg/, '$1');
-				var fileText = grunt.file.read(filePath);
-
-				outputText += fileText
-					.replace('<svg', '<symbol id="icon-' + fileName + '"')
-					.replace('</svg>', '</symbol>')
-					.replace('xlink:href="#', 'xlink:href="#icon-')
-					.replace(/(?:stroke|fill)="#(?:([0-9a-eA-E])\1{2,5}|([0-9a-eA-E]{2})\2{2})"/g, '')
-					 + '\r\n';
-			});
-			outputText += '</svg>\r\n';
-
-			grunt.file.write(outputFile, outputText);
-			grunt.file.delete(iconTmpDir);
-		});
-
-		grunt.registerTask('icons', ['svgmin', 'buildSpriteSheet']);
-
-	//************************************************************************************************************************************************
-	// WATCH
-	//************************************************************************************************************************************************
-	grunt.loadNpmTasks('grunt-contrib-watch');
-	grunt.config('watch', {
-		less: {
-			files: [globalConfig.rootPath + '/styles/**/*.less'],
-			tasks: ['less', 'postcss'],
-			options: {
-				livereload: true,
-				spawn: false
-			}
-		},
-		uglify: {
-			files: [globalConfig.rootPath + '/scripts/source/**/*.js'],
-			tasks: ['uglifyCompileScripts'],
-			options: {
-				spawn: false
-			}
-		}
-	});
-
-	grunt.registerTask('watchAll', ['watch']);
-	// Register the default tasks.
-	grunt.registerTask('build', ['copy', 'less', 'postcss', 'uglifyCompileScripts', 'mergeSvg', 'icons']);
-	grunt.registerTask('default', ['build']);
-=======
-    grunt.registerTask('buildSpriteSheet', function () {
-      grunt.task.requires('svgmin');
-
-      var outputFile = 'Composite/console/icons.svg';
-      var inputDir = iconTmpDir;
-      var outputText = '<svg xmlns="http://www.w3.org/2000/svg">\r\n';
-      grunt.file.recurse(inputDir, function (filePath) {
-        var fileName = filePath.replace(/^.*\/([^\/]*).svg/, '$1');
-        var fileText = grunt.file.read(filePath);
-
-        outputText += fileText
-          .replace('<svg', '<symbol id="icon-' + fileName + '"')
-          .replace('</svg>', '</symbol>')
-          .replace('xlink:href="#', 'xlink:href="#icon-')
-          .replace(/(?:stroke|fill)="#(?:([0-9a-eA-E])\1{2,5})"/g, '')
-           + '\r\n';
-      });
-      outputText += '</svg>\r\n';
-
-      grunt.file.write(outputFile, outputText);
-      grunt.file.delete(iconTmpDir);
-    });
-
-    grunt.registerTask('icons', ['svgmin', 'buildSpriteSheet']);
-
-  //************************************************************************************************************************************************
-  // WATCH
-  //************************************************************************************************************************************************
-  grunt.loadNpmTasks('grunt-contrib-watch');
-  grunt.config('watch', {
-    less: {
-      files: [globalConfig.rootPath + '/styles/**/*.less'],
-      tasks: ['less', 'postcss'],
-      options: {
-        livereload: true,
-        spawn: false
-      }
-    },
-    uglify: {
-      files: [globalConfig.rootPath + '/scripts/source/**/*.js'],
-      tasks: ['uglifyCompileScripts'],
-      options: {
-        spawn: false
-      }
-    }
-  });
-
-  grunt.registerTask('watchAll', ['watch']);
-  // Register the default tasks.
-  grunt.registerTask('build', ['copy', 'less', 'postcss', 'uglifyCompileScripts', 'mergeSvg', 'icons']);
-  grunt.registerTask('default', ['build']);
->>>>>>> 3cbc0e51
-};
+/// <vs BeforeBuild='less' AfterBuild='less, postcss' />
+module.exports = function (grunt) {
+
+  'use strict';
+
+  // Define global variables here - access them with <%= globalConfig.variableName %>
+  var globalConfig = {
+    rootPath: 'Composite',
+    compileScriptsFilename: "CompileScripts.xml"
+  };
+
+  grunt.initConfig({
+    // Make sure we can access all packages required
+    pkg: grunt.file.readJSON('package.json'),
+    // Give all tasks access to our global variables
+    globalConfig: globalConfig
+  });
+
+  //************************************************************************************************************************************************
+  // COPYING FROM BOWER COMPONENTS
+  //************************************************************************************************************************************************
+  grunt.loadNpmTasks('grunt-contrib-copy');
+  grunt.config("copy", {
+    codemirror: {
+      files: [
+        { expand: true, cwd: 'bower_components/codemirror/addon/mode', src: ['*.*'], dest: 'Composite/lib/codemirror/addon/mode' },
+        { expand: true, cwd: 'bower_components/codemirror/addon/selection', src: ['*.*'], dest: 'Composite/lib/codemirror/addon/selection' },
+        { expand: true, cwd: 'bower_components/codemirror/lib', src: ['*.*'], dest: 'Composite/lib/codemirror/lib' },
+        { expand: true, cwd: 'bower_components/codemirror/mode/clike', src: ['*.*'], dest: 'Composite/lib/codemirror/mode/clike' },
+        { expand: true, cwd: 'bower_components/codemirror/mode/css', src: ['*.*'], dest: 'Composite/lib/codemirror/mode/css' },
+        { expand: true, cwd: 'bower_components/codemirror/mode/htmlembedded', src: ['*.*'], dest: 'Composite/lib/codemirror/mode/htmlembedded' },
+        { expand: true, cwd: 'bower_components/codemirror/mode/htmlmixed', src: ['*.*'], dest: 'Composite/lib/codemirror/mode/htmlmixed' },
+        { expand: true, cwd: 'bower_components/codemirror/mode/javascript', src: ['*.*'], dest: 'Composite/lib/codemirror/mode/javascript' },
+        { expand: true, cwd: 'bower_components/codemirror/mode/sass', src: ['*.*'], dest: 'Composite/lib/codemirror/mode/sass' },
+        { expand: true, cwd: 'bower_components/codemirror/mode/sql', src: ['*.*'], dest: 'Composite/lib/codemirror/mode/sql' },
+        { expand: true, cwd: 'bower_components/codemirror/mode/xml', src: ['*.*'], dest: 'Composite/lib/codemirror/mode/xml' }
+      ]
+    },
+    autobahnjs: {
+      files: [
+        { expand: true, cwd: 'bower_components/autobahnjs', src: ['autobahn.js'], dest: 'Composite/lib/autobahnjs' },
+      ]
+    },
+    'babel-polyfill': {
+      files: [
+        { expand: true, cwd: 'bower_components/babel-polyfill', src: ['browser-polyfill.js'], dest: 'Composite/lib/babel' },
+      ]
+    }
+  });
+
+  //************************************************************************************************************************************************
+  // STYLES
+  //************************************************************************************************************************************************
+  grunt.loadNpmTasks('grunt-contrib-less');
+  grunt.config('less', {
+    options: {
+      paths: ['<%= globalConfig.rootPath %>/styles'],
+      sourceMap: true,
+      sourceMapFileInline: true
+    },
+
+    default: {
+      files: {
+        '<%= globalConfig.rootPath %>/styles/styles.css': '<%= globalConfig.rootPath %>/styles/styles.less'
+      }
+    }
+  });
+
+  // Autoprefixer (postcss)
+  grunt.loadNpmTasks('grunt-postcss');
+  grunt.config('postcss', {
+    options: {
+      map: {
+        inline: false
+      },
+      processors: [
+        require('autoprefixer-core')({ browsers: 'last 2 versions' }),
+        require('csswring')
+      ]
+    },
+    default: {
+      files: {
+        '<%= globalConfig.rootPath %>/styles/styles.min.css': '<%= globalConfig.rootPath %>/styles/styles.css'
+      }
+    }
+  });
+
+  //************************************************************************************************************************************************
+  // UGLIFY
+  //************************************************************************************************************************************************
+  var subScripts = [];
+  var topScripts = [];
+    var topClassNames = [];
+
+  // Default task
+  grunt.loadNpmTasks('grunt-contrib-uglify');
+  grunt.config('uglify', {
+    options: {
+      beautify: false,
+      compress: {},
+      mangle: {},
+      preserveComments: false,
+      screwIE8: true,
+      sourceMap: true
+    },
+    default: {
+      files: {
+        '<%= globalConfig.rootPath %>/scripts/compressed/top.js': topScripts,
+        '<%= globalConfig.rootPath %>/scripts/compressed/sub.js': subScripts
+      }
+    }
+  });
+
+  // Read 'CompileScripts.xml' & call uglify task
+  grunt.registerTask('uglifyCompileScripts', 'Parse CompileScripts.xml for dynamic parsing', function () {
+    var parser = require('xml2js').Parser({ explicitArray: true, trim: true });
+    var filePath = require('path').join(__dirname, globalConfig.rootPath, globalConfig.compileScriptsFilename);
+    var exists = grunt.file.exists(filePath);
+    if (exists) {
+      var jsonpath = require('JSONPath');
+      var data = grunt.file.read(filePath);
+      parser.parseString(data, function (err, scriptPath) {
+
+        // Get the sub - develop node
+        // [..] is a predicate, ? is to run a script with an expression, @. is to access the attribute (which is represented in the xml2js object as $.name).
+        var expression = "$.Scripts.Type[?(@.$.name == 'sub')].Mode[?(@.$.name == 'develop')].Script[*].$.filename";
+        var scriptPaths = jsonpath.eval(scriptPath, expression, { flatten: true });
+        // Replace the '${root}' prefix
+        scriptPaths.forEach(function (result) {
+          subScripts.push(result.replace('${root}', globalConfig.rootPath));
+        });
+
+        // Get the top - develop node
+        expression = "$.Scripts.Type[?(@.$.name == 'top')].Mode[?(@.$.name == 'develop')].Script[*].$.filename";
+        scriptPaths = jsonpath.eval(scriptPath, expression, { flatten: true });
+        // Replace the '${root}' prefix
+        scriptPaths.forEach(function (result) {
+            topScripts.push(result.replace('${root}', globalConfig.rootPath));
+        });
+
+        // Done, run the uglify task
+        grunt.task.run(['uglify:default']);
+
+
+          // Generating "toplevelclassnames.js"
+        var topLevelClassNamesTargetFolder = 'Composite/scripts/source';
+                var topLevelClassNamesIgnoreFolder = 'Composite/scripts/source/page';
+
+        grunt.file.recurse(topLevelClassNamesTargetFolder, function (filepath) {
+            if (filepath.indexOf(topLevelClassNamesIgnoreFolder) >= 0 ||
+                        filepath.indexOf(".js") < 0) {
+                return;
+            }
+
+            var s = filepath;
+            var className = s.substring(s.lastIndexOf('/') + 1, s.lastIndexOf('.'));
+            topClassNames.push(className);
+        });
+
+        grunt.file.write(
+                    globalConfig.rootPath + '/scripts/compressed/toplevelclassnames.js',
+                    '/* Generated by Grunt */ var topLevelClassNames = ' + JSON.stringify(topClassNames) + ';');
+      });
+    }
+    else {
+      console.log(filePath + ' does not exist');
+    }
+  });
+
+
+    // ****************************************************************************************************
+    //  SVG
+    // ****************************************************************************************************
+  function stringSplice(str, index, count, add) {
+    return str.slice(0, index) + add + str.slice(index + count);
+  }
+
+    // Merging all svg files into one
+  grunt.registerTask('mergeSvg', 'Merges all the svg files into one sprite', function () {
+      var sourceDir = 'Composite/images/icons/svg';
+      var targetFile = 'Composite/images/sprite.svg';
+
+        function GetGTag(xml) {
+            var gIdOffset = xml.indexOf('<g id="');
+
+            var viewBox = xml.match(/<(\w+)[^>]*(viewBox="[\d\.]+ [\d\.]+ [\d\.]+ [\d\.]+")/);
+            viewBox = viewBox && viewBox[1] === 'svg' && ' ' + viewBox[2] || '';
+
+            var closingTag = '</g>';
+            var closeGtag = xml.lastIndexOf(closingTag);
+
+            var ancestorGTagCount = (xml.substring(0, gIdOffset).match(/<g/g) || []).length;
+
+            var i;
+            for (i = 0; i < ancestorGTagCount; i++) {
+                closeGtag = xml.lastIndexOf(closingTag, closeGtag - 1);
+            }
+
+            var gTag = xml.substring(gIdOffset, closeGtag + closingTag.length);
+            if (!/viewBox/.test(gTag) && viewBox) {
+              gTag = stringSplice(gTag, 2, 0, viewBox);
+            }
+            return gTag;
+        }
+
+        var resultSvg = ['<svg version="1.1" xmlns="http://www.w3.org/2000/svg" xmlns:xlink="http://www.w3.org/1999/xlink" xmlns:sketch="http://www.bohemiancoding.com/sketch/ns" width="24" height="24"  viewBox="0 0 128 128"><defs>'];
+
+        grunt.file.recurse(sourceDir, function (filepath) {
+          var svg = grunt.file.read(filepath);
+
+          resultSvg.push(GetGTag(svg));
+        });
+
+      resultSvg.push('</defs></svg>');
+
+      grunt.file.write(targetFile, resultSvg.join(''));
+    });
+
+    // Optimize source svgs
+
+    var iconTmpDir = 'iconTmp/';
+
+    grunt.loadNpmTasks('grunt-svgmin');
+    grunt.config("svgmin", {
+        options: {
+            plugins: [
+              { removeDesc: false },
+              { removeUselessDefs: false },
+              { removeEmptyAttrs: false },
+              { removeHiddenElems: false },
+              { removeEmptyText: false },
+              { removeEmptyContainers: false },
+              { cleanUpEnableBackground: false },
+              { minifyStyles: false },
+              { convertStyleToAttrs: false },
+              { convertColors: false },
+              { convertPathData: false },
+              { convertTransform: false },
+              { removeUnknownsAndDefaults: false },
+              { removeNonInheritableGroupAttrs: false },
+              { removeUselessStrokeAndFill: false },
+              { removeUnusedNS: false },
+              { cleanupNumericValues: false },
+              { cleanupListOfValues: false },
+              { moveElemsAttrsToGroup: false },
+              { moveGroupAttrsToElems: false },
+              { collapseGroups: false },
+              { mergePaths: false },
+              { convertShapeToPath: false }
+            ]
+        },
+        dist: {
+            files: [{
+              expand: true,
+              cwd: 'Composite/images/icons/svg/',
+              src: ['*.svg'],
+              dest: iconTmpDir
+            }]
+        }
+    });
+
+    grunt.registerTask('buildSpriteSheet', function () {
+      grunt.task.requires('svgmin');
+
+      var outputFile = 'Composite/console/icons.svg';
+      var inputDir = iconTmpDir;
+      var outputText = '<svg xmlns="http://www.w3.org/2000/svg">\r\n';
+      grunt.file.recurse(inputDir, function (filePath) {
+        var fileName = filePath.replace(/^.*\/([^\/]*).svg/, '$1');
+        var fileText = grunt.file.read(filePath);
+
+        outputText += fileText
+          .replace('<svg', '<symbol id="icon-' + fileName + '"')
+          .replace('</svg>', '</symbol>')
+          .replace('xlink:href="#', 'xlink:href="#icon-')
+          .replace(/(?:stroke|fill)="#(?:([0-9a-eA-E])\1{2,5}|([0-9a-eA-E]{2})\2{2})"/g, '')
+           + '\r\n';
+      });
+      outputText += '</svg>\r\n';
+
+      grunt.file.write(outputFile, outputText);
+      grunt.file.delete(iconTmpDir);
+    });
+
+    grunt.registerTask('icons', ['svgmin', 'buildSpriteSheet']);
+
+  //************************************************************************************************************************************************
+  // WATCH
+  //************************************************************************************************************************************************
+  grunt.loadNpmTasks('grunt-contrib-watch');
+  grunt.config('watch', {
+    less: {
+      files: [globalConfig.rootPath + '/styles/**/*.less'],
+      tasks: ['less', 'postcss'],
+      options: {
+        livereload: true,
+        spawn: false
+      }
+    },
+    uglify: {
+      files: [globalConfig.rootPath + '/scripts/source/**/*.js'],
+      tasks: ['uglifyCompileScripts'],
+      options: {
+        spawn: false
+      }
+    }
+  });
+
+  grunt.registerTask('watchAll', ['watch']);
+  // Register the default tasks.
+  grunt.registerTask('build', ['copy', 'less', 'postcss', 'uglifyCompileScripts', 'mergeSvg', 'icons']);
+  grunt.registerTask('default', ['build']);
+};