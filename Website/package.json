{
  "name": "CompositeC1",
  "version": "1.0.0",
  "scripts": {
    "test": "npm run unit:test",
    "lint": "npm run lintconsole",
    "coverage": "npm run unit:cov",
    "unit:test": "jspm run test/unit/runner.js",
    "unit:cov": "jspm run test/unit/coverage.js",
    "watch": "chokidar-socket-emitter -p Composite/console/",
    "buildconsole": "jspm build CMSConsole Composite/console.js --minify --production",
    "lintconsole": "eslint Composite/console test/unit/"
  },
  "devDependencies": {
    "JSONPath": "^0.10.0",
    "autoprefixer-core": "^5.2.1",
<<<<<<< HEAD
    "chokidar-socket-emitter": "0.5.4",
    "chromedriver": "2.25.3",
=======
    "chromedriver": "^2.26.1",
>>>>>>> b70f8e03
    "csswring": "^3.0.5",
    "eslint": "3.1.1",
    "eslint-plugin-mocha": "4.0.0",
    "eslint-plugin-react": "5.2.2",
    "grunt": "~0.4.5",
    "grunt-contrib-copy": "0.8.2",
    "grunt-contrib-less": "^1.0.0",
    "grunt-contrib-uglify": "^0.9.1",
    "grunt-contrib-watch": "~0.6.1",
    "grunt-postcss": "^0.5.5",
    "grunt-svgmin": "3.2.0",
    "iedriver": "2.53.1",
    "istanbul": "^0.4.3",
    "istanbul-lib-coverage": "1.0.0",
    "jsdom": "9.4.1",
    "jspm": "0.17.0-beta.28",
    "less": "^2.1.2",
    "load-grunt-tasks": "3.5.0",
    "mocha": "3.0.1",
    "nightwatch": "0.9.3",
    "node-fetch": "1.6.0",
    "rimraf": "2.5.4",
    "selenium-server-standalone-jar": "2.53.1",
    "systemjs": "0.19.36",
    "systemjs-istanbul-hook": "0.1.1",
    "xml2js": "^0.4.10"
  },
  "jspm": {
    "main": "Composite/console/console.js",
    "dependencies": {
      "fixed-data-table-2": "npm:fixed-data-table-2@^0.7.6",
      "github/url-polyfill": "github:github/url-polyfill@^0.5.6",
      "normalizr": "npm:normalizr@^2.2.1",
      "plugin-babel": "npm:systemjs-plugin-babel@^0.0.13",
      "rc-table": "npm:rc-table@^5.0.3",
      "react-dimensions": "npm:react-dimensions@^1.3.0",
      "react-redux": "npm:react-redux@^4.4.5",
      "react-select": "npm:react-select@^1.0.0-beta14",
      "redux-immutablejs": "npm:redux-immutablejs@^0.0.8",
      "redux-observer": "npm:redux-observer@^1.0.0",
      "redux-thunk": "npm:redux-thunk@^2.1.0",
      "reselect": "npm:reselect@^2.5.4",
      "styled-components": "npm:styled-components@^1.1.1",
      "svg": "github:npbenjohnson/plugin-svg@^0.1.0",
      "text": "github:systemjs/plugin-text@^0.0.9",
      "url-polyfill": "github:github/url-polyfill@^0.5.6",
      "wampy": "npm:wampy@^4.0.0",
      "whatwg-fetch": "npm:whatwg-fetch@^1.0.0"
    },
    "devDependencies": {
      "babel-plugin-transform-react-jsx": "npm:babel-plugin-transform-react-jsx@^6.8.0",
      "babel-runtime": "npm:babel-runtime@^5.8.24",
      "core-js": "npm:core-js@^1.2.0",
      "dgram": "github:jspm/nodelibs-dgram@^0.2.0-alpha",
      "dns": "github:jspm/nodelibs-dns@^0.2.0-alpha",
      "ecc-jsbn": "npm:ecc-jsbn@~0.1.1",
      "glob": "npm:glob@^7.0.5",
      "jodid25519": "npm:jodid25519@^1.0.0",
      "jsbn": "npm:jsbn@0.1",
      "react-addons-test-utils": "npm:react-addons-test-utils@^15.3.0",
      "react-immutable-proptypes": "npm:react-immutable-proptypes@^2.1.0",
      "sinon": "npm:sinon@^1.17.5",
      "source-map": "npm:source-map@0.2",
      "systemjs-hot-reloader": "github:capaj/systemjs-hot-reloader@^0.6.0",
      "systemjs-hot-reloader-store": "github:peteruithoven/systemjs-hot-reloader-store@^1.0.0",
      "tweetnacl": "npm:tweetnacl@0.13",
      "unexpected-dom": "npm:unexpected-dom@^3.1.0",
      "unexpected-mitm": "npm:unexpected-mitm@^9.1.6",
      "unexpected-react": "npm:unexpected-react@^3.2.3",
      "unexpected-sinon": "npm:unexpected-sinon@^10.5.1",
      "unexpected-zurvan": "npm:unexpected-zurvan@^0.1.0",
      "zurvan": "npm:zurvan@^0.3.2"
    },
    "peerDependencies": {
      "assert": "github:jspm/nodelibs-assert@^0.2.0-alpha",
      "bluebird": "npm:bluebird@^3.0.0",
      "buffer": "github:jspm/nodelibs-buffer@^0.2.0-alpha",
      "child_process": "github:jspm/nodelibs-child_process@^0.2.0-alpha",
      "constants": "github:jspm/nodelibs-constants@^0.2.0-alpha",
      "crypto": "github:jspm/nodelibs-crypto@^0.2.0-alpha",
      "domain": "github:jspm/nodelibs-domain@^0.2.0-alpha",
      "events": "github:jspm/nodelibs-events@^0.2.0-alpha",
      "fs": "github:jspm/nodelibs-fs@^0.2.0-alpha",
      "http": "github:jspm/nodelibs-http@^0.2.0-alpha",
      "https": "github:jspm/nodelibs-https@^0.2.0-alpha",
      "immutable": "npm:immutable@^3.8.1",
      "magicpen-media": "npm:magicpen-media@^1.5.0",
      "messy": "npm:messy@^6.12.0",
      "module": "github:jspm/nodelibs-module@^0.2.0-alpha",
      "net": "github:jspm/nodelibs-net@^0.2.0-alpha",
      "os": "github:jspm/nodelibs-os@^0.2.0-alpha",
      "path": "github:jspm/nodelibs-path@^0.2.0-alpha",
      "process": "github:jspm/nodelibs-process@^0.2.0-alpha",
      "punycode": "github:jspm/nodelibs-punycode@^0.2.0-alpha",
      "querystring": "github:jspm/nodelibs-querystring@^0.2.0-alpha",
      "react": "npm:react@^15.3.2",
      "react-dom": "npm:react-dom@^15.3.2",
      "redux": "npm:redux@^3.5.2",
      "repl": "github:jspm/nodelibs-repl@^0.2.0-alpha",
      "stream": "github:jspm/nodelibs-stream@^0.2.0-alpha",
      "string_decoder": "github:jspm/nodelibs-string_decoder@^0.2.0-alpha",
      "tls": "github:jspm/nodelibs-tls@^0.2.0-alpha",
      "tty": "github:jspm/nodelibs-tty@^0.2.0-alpha",
      "unexpected": "npm:unexpected@^10.10.0",
      "unexpected-messy": "npm:unexpected-messy@^6.0.0",
      "url": "github:jspm/nodelibs-url@^0.2.0-alpha",
      "util": "github:jspm/nodelibs-util@^0.2.0-alpha",
      "vm": "github:jspm/nodelibs-vm@^0.2.0-alpha",
      "zlib": "github:jspm/nodelibs-zlib@^0.2.0-alpha"
    },
    "overrides": {
      "github:github/url-polyfill@0.5.6": {
        "main": "url.js"
      },
      "github:socketio/socket.io-client@1.5.0": {
        "main": "socket.io.js"
      },
      "npm:babel-runtime@5.8.38": {
        "main": false,
        "dependencies": {},
        "optionalDependencies": {
          "core-js": "^1.2.0"
        }
      },
      "npm:bluebird@3.4.6": {
        "meta": {
          "js/browser/bluebird.js": {
            "format": "global"
          },
          "js/browser/bluebird.min.js": {
            "format": "global"
          }
        }
      },
      "npm:browserify-zlib@0.1.4": {
        "dependencies": {
          "readable-stream": "^2.0.2",
          "pako": "~0.2.0"
        },
        "map": {
          "_stream_transform": "readable-stream/transform"
        }
      },
      "npm:debug@2.2.0": {
        "main": "browser.js",
        "jspmNodeConversion": false,
        "format": "cjs",
        "map": {
          "./browser.js": {
            "node": "./node.js"
          },
          "fs": "@node/fs",
          "net": "@node/net",
          "tty": "@node/tty",
          "util": "@node/util"
        }
      },
      "npm:debug@2.3.2": {
        "main": "browser.js",
        "jspmNodeConversion": false,
        "format": "cjs",
        "map": {
          "./browser.js": {
            "node": "./node.js"
          },
          "fs": "@node/fs",
          "net": "@node/net",
          "tty": "@node/tty",
          "util": "@node/util"
        }
      },
      "npm:inherits@2.0.1": {
        "ignore": [
          "test.js"
        ]
      },
      "npm:inherits@2.0.3": {
        "ignore": [
          "test.js"
        ]
      },
      "npm:lodash@4.16.4": {
        "map": {
          "buffer": "@empty",
          "process": "@empty"
        }
      },
      "npm:lodash@4.17.2": {
        "map": {
          "buffer": "@empty",
          "process": "@empty"
        }
      },
      "npm:ms@0.7.1": {
        "jspmNodeConversion": false,
        "format": "cjs"
      },
      "npm:ms@0.7.2": {
        "jspmNodeConversion": false,
        "format": "cjs"
      },
      "npm:styled-components@1.1.1": {
        "dependencies": {
          "buffer": "^5.0.0",
          "fbjs": "^0.8.4",
          "glamor": "^2.15.5",
          "inline-style-prefixer": "^2.0.4",
          "lodash": "^4.15.0",
          "supports-color": "^3.1.2"
        }
      },
      "npm:unexpected@10.18.1": {
        "main": "unexpected.js",
        "dependencies": {},
        "jspmPackage": true
      }
    }
  }
}<|MERGE_RESOLUTION|>--- conflicted
+++ resolved
@@ -14,12 +14,8 @@
   "devDependencies": {
     "JSONPath": "^0.10.0",
     "autoprefixer-core": "^5.2.1",
-<<<<<<< HEAD
+    "chromedriver": "^2.26.1",
     "chokidar-socket-emitter": "0.5.4",
-    "chromedriver": "2.25.3",
-=======
-    "chromedriver": "^2.26.1",
->>>>>>> b70f8e03
     "csswring": "^3.0.5",
     "eslint": "3.1.1",
     "eslint-plugin-mocha": "4.0.0",
