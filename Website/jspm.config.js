SystemJS.config({
  paths: {
    "console/": "Composite/console/",
    "github:": "jspm_packages/github/",
    "npm:": "jspm_packages/npm/",
    "local:": "jspm_packages/local/",
    "CMSConsole/": "Composite/"
  },
  meta: {
    "console/*": {
      "format": "esm"
    }
  },
  browserConfig: {
    "baseURL": "/"
  },
  sassPluginOptions: {
    "autoprefixer": true
  },
  devConfig: {
    "paths": {
      "unittest/": "test/unit/"
    },
    "meta": {
      "unittest/*": {
        "format": "esm"
      }
    },
    "map": {
      "babel-runtime": "npm:babel-runtime@5.8.38",
      "core-js": "npm:core-js@1.2.7",
      "glob": "npm:glob@7.1.1",
      "react-addons-test-utils": "npm:react-addons-test-utils@15.3.2",
      "sinon": "npm:sinon@1.17.6",
      "systemjs-hot-reloader": "github:capaj/systemjs-hot-reloader@0.6.0",
      "systemjs-hot-reloader-store": "github:peteruithoven/systemjs-hot-reloader-store@1.0.0",
      "unexpected-dom": "npm:unexpected-dom@3.1.0",
      "unexpected-react": "npm:unexpected-react@3.2.4",
      "unexpected-sinon": "npm:unexpected-sinon@10.5.1",
      "source-map": "npm:source-map@0.2.0",
      "jsbn": "npm:jsbn@0.1.0",
      "tweetnacl": "npm:tweetnacl@0.13.3",
      "jodid25519": "npm:jodid25519@1.0.2",
      "ecc-jsbn": "npm:ecc-jsbn@0.1.1",
      "dns": "npm:jspm-nodelibs-dns@0.2.0",
      "dgram": "npm:jspm-nodelibs-dgram@0.2.0",
      "babel-plugin-transform-react-jsx": "npm:babel-plugin-transform-react-jsx@6.8.0",
      "unexpected-mitm": "npm:unexpected-mitm@9.3.4",
      "zurvan": "npm:zurvan@0.3.2",
      "unexpected-zurvan": "npm:unexpected-zurvan@0.1.0",
      "react-immutable-proptypes": "npm:react-immutable-proptypes@2.1.0",
      "unexpected-immutable": "npm:unexpected-immutable@0.1.0"
    },
    "packages": {
      "github:capaj/systemjs-hot-reloader@0.6.0": {
        "map": {
          "debug": "npm:debug@2.2.0",
          "socket.io-client": "github:socketio/socket.io-client@1.5.0",
          "weakee": "npm:weakee@1.0.0"
        }
      },
      "npm:amdefine@1.0.0": {
        "map": {}
      },
      "npm:babel-runtime@5.8.38": {
        "map": {}
      },
      "npm:brace-expansion@1.1.6": {
        "map": {
          "balanced-match": "npm:balanced-match@0.4.2",
          "concat-map": "npm:concat-map@0.0.1"
        }
      },
      "npm:debug@2.2.0": {
        "map": {
          "ms": "npm:ms@0.7.1"
        }
      },
      "npm:ecc-jsbn@0.1.1": {
        "map": {
          "jsbn": "npm:jsbn@0.1.0"
        }
      },
      "npm:formatio@1.1.1": {
        "map": {
          "samsam": "npm:samsam@1.1.3"
        }
      },
      "npm:fs.realpath@1.0.0": {
        "map": {}
      },
      "npm:jodid25519@1.0.2": {
        "map": {
          "jsbn": "npm:jsbn@0.1.0"
        }
      },
      "npm:magicpen-prism@2.2.1": {
        "map": {}
      },
      "npm:source-map@0.2.0": {
        "map": {
          "amdefine": "npm:amdefine@1.0.0"
        }
      },
      "npm:unexpected-dom@3.1.0": {
        "map": {
          "extend": "npm:extend@3.0.0",
          "magicpen-prism": "npm:magicpen-prism@2.2.1"
        }
      },
      "npm:unexpected-htmllike-jsx-adapter@1.0.0": {
        "map": {
          "object-assign": "npm:object-assign@4.1.0"
        }
      },
      "npm:unexpected-htmllike-reactrendered-adapter@2.0.1": {
        "map": {
          "object-assign": "npm:object-assign@4.1.0",
          "react-render-hook": "npm:react-render-hook@0.1.4"
        }
      },
      "npm:unexpected-htmllike@2.1.1": {
        "map": {
          "array-changes": "npm:array-changes@1.3.1",
          "array-changes-async": "npm:array-changes-async@2.2.1",
          "object-assign": "npm:object-assign@4.1.0"
        }
      },
      "npm:util@0.10.3": {
        "map": {
          "inherits": "npm:inherits@2.0.1"
        }
      },
      "npm:babel-plugin-transform-react-jsx@6.8.0": {
        "map": {
          "babel-runtime": "npm:babel-runtime@6.11.6",
          "babel-plugin-syntax-jsx": "npm:babel-plugin-syntax-jsx@6.13.0",
          "babel-helper-builder-react-jsx": "npm:babel-helper-builder-react-jsx@6.9.0"
        }
      },
      "npm:babel-helper-builder-react-jsx@6.9.0": {
        "map": {
          "babel-runtime": "npm:babel-runtime@6.11.6",
          "esutils": "npm:esutils@2.0.2",
          "babel-types": "npm:babel-types@6.16.0",
          "lodash": "npm:lodash@4.16.4"
        }
      },
      "npm:detect-indent@3.0.0": {
        "map": {
          "repeating": "npm:repeating@1.1.3",
          "get-stdin": "npm:get-stdin@3.0.2",
          "minimist": "npm:minimist@1.2.0"
        }
      },
      "npm:repeating@1.1.3": {
        "map": {
          "is-finite": "npm:is-finite@1.0.2"
        }
      },
      "npm:memoizesync@0.5.0": {
        "map": {
          "lru-cache": "npm:lru-cache@2.3.1"
        }
      },
      "npm:inherits@2.0.1": {
        "map": {}
      },
      "npm:unexpected-mitm@9.3.4": {
        "map": {
          "messy": "npm:messy@6.12.2",
          "callsite": "npm:callsite@1.0.0",
          "underscore": "npm:underscore@1.7.0",
          "detect-indent": "npm:detect-indent@3.0.0",
          "memoizesync": "npm:memoizesync@0.5.0",
          "mitm-papandreou": "npm:mitm-papandreou@1.3.1-patch1"
        }
      },
      "npm:sinon@1.17.6": {
        "map": {
          "lolex": "npm:lolex@1.3.2",
          "samsam": "npm:samsam@1.1.2",
          "formatio": "npm:formatio@1.1.1",
          "util": "npm:util@0.10.3"
        }
      },
      "npm:unexpected-react@3.2.4": {
        "map": {
          "react-render-hook": "npm:react-render-hook@0.1.4",
          "unexpected-htmllike-reactrendered-adapter": "npm:unexpected-htmllike-reactrendered-adapter@2.0.1",
          "unexpected-htmllike-jsx-adapter": "npm:unexpected-htmllike-jsx-adapter@1.0.0",
          "unexpected-htmllike": "npm:unexpected-htmllike@2.1.1",
          "magicpen-prism": "npm:magicpen-prism@2.2.1"
        }
      },
      "npm:glob@7.1.1": {
        "map": {
          "inflight": "npm:inflight@1.0.6",
          "once": "npm:once@1.4.0",
          "minimatch": "npm:minimatch@3.0.3",
          "path-is-absolute": "npm:path-is-absolute@1.0.1",
          "inherits": "npm:inherits@2.0.3",
          "fs.realpath": "npm:fs.realpath@1.0.0"
        }
      },
      "npm:inflight@1.0.6": {
        "map": {
          "once": "npm:once@1.4.0",
          "wrappy": "npm:wrappy@1.0.2"
        }
      },
      "npm:mitm-papandreou@1.3.1-patch1": {
        "map": {
          "underscore": "npm:underscore@1.5.2"
        }
      },
      "npm:minimatch@3.0.3": {
        "map": {
          "brace-expansion": "npm:brace-expansion@1.1.6"
        }
      },
      "npm:once@1.4.0": {
        "map": {
          "wrappy": "npm:wrappy@1.0.2"
        }
      },
      "npm:babel-types@6.16.0": {
        "map": {
          "babel-runtime": "npm:babel-runtime@6.11.6",
          "esutils": "npm:esutils@2.0.2",
          "lodash": "npm:lodash@4.16.4",
          "to-fast-properties": "npm:to-fast-properties@1.0.2"
        }
      },
      "npm:array-changes@1.3.1": {
        "map": {
          "arraydiff-papandreou": "npm:arraydiff-papandreou@0.1.1-patch1"
        }
      },
      "npm:array-changes-async@2.2.1": {
        "map": {
          "arraydiff-async": "npm:arraydiff-async@0.2.0"
        }
      },
      "npm:is-finite@1.0.2": {
        "map": {
          "number-is-nan": "npm:number-is-nan@1.0.1"
        }
      },
      "npm:babel-runtime@6.11.6": {
        "map": {
          "core-js": "npm:core-js@2.4.1",
          "regenerator-runtime": "npm:regenerator-runtime@0.9.5"
        }
      }
    }
  },
  transpiler: "plugin-babel",
  babelOptions: {
    "optional": [
      "runtime",
      "optimisation.modules.system"
    ],
    "sourceMaps": true,
    "plugins": [
      "babel-plugin-transform-react-jsx"
    ]
  },
  trace: true,
  map: {
    "jsdom": "node_modules/jsdom/lib/jsdom.js"
  },
  packages: {
    "CMSConsole": {
      "main": "console/console.js",
      "format": "esm"
    }
  }
});

SystemJS.config({
  packageConfigPaths: [
    "npm:@*/*.json",
    "npm:*.json",
    "github:*/*.json",
    "local:*.json"
  ],
  map: {
    "fixed-data-table-2": "npm:fixed-data-table-2@0.7.6",
    "immutable": "npm:immutable@3.8.1",
    "github/url-polyfill": "github:github/url-polyfill@0.5.6",
    "bluebird": "npm:bluebird@3.4.6",
    "module": "npm:jspm-nodelibs-module@0.2.0",
    "plugin-babel": "npm:systemjs-plugin-babel@0.0.13",
    "magicpen-media": "npm:magicpen-media@1.5.1",
    "messy": "npm:messy@6.12.2",
    "net": "npm:jspm-nodelibs-net@0.2.0",
    "os": "npm:jspm-nodelibs-os@0.2.0",
    "punycode": "npm:jspm-nodelibs-punycode@0.2.0",
    "querystring": "npm:jspm-nodelibs-querystring@0.2.0",
    "rc-table": "npm:rc-table@5.0.3",
    "react": "npm:react@15.3.2",
    "react-dimensions": "npm:react-dimensions@1.3.0",
    "react-dom": "npm:react-dom@15.3.2",
    "react-select": "npm:react-select@1.0.0-rc.2",
    "readline": "npm:jspm-nodelibs-readline@0.2.0",
    "redux-immutablejs": "npm:redux-immutablejs@0.0.8",
    "redux-observer": "npm:redux-observer@1.0.0",
    "repl": "npm:jspm-nodelibs-repl@0.2.0",
    "reselect": "npm:reselect@2.5.4",
    "styled-components": "npm:styled-components@1.4.0",
    "supports-color": "npm:supports-color@3.2.3",
    "text": "github:systemjs/plugin-text@0.0.9",
    "tls": "npm:jspm-nodelibs-tls@0.2.0",
    "tty": "npm:jspm-nodelibs-tty@0.2.0",
    "unexpected": "npm:unexpected@10.18.1",
    "unexpected-messy": "npm:unexpected-messy@6.2.0",
    "constants": "npm:jspm-nodelibs-constants@0.2.0",
    "assert": "npm:jspm-nodelibs-assert@0.2.0",
    "buffer": "npm:jspm-nodelibs-buffer@0.2.0",
    "child_process": "npm:jspm-nodelibs-child_process@0.2.0",
    "crypto": "npm:jspm-nodelibs-crypto@0.2.0",
    "domain": "npm:jspm-nodelibs-domain@0.2.0",
    "events": "npm:jspm-nodelibs-events@0.2.0",
    "fs": "npm:jspm-nodelibs-fs@0.2.0",
    "http": "npm:jspm-nodelibs-http@0.2.0",
    "https": "npm:jspm-nodelibs-https@0.2.0",
    "path": "npm:jspm-nodelibs-path@0.2.0",
    "process": "github:jspm/nodelibs-process@0.2.0-alpha",
    "stream": "npm:jspm-nodelibs-stream@0.2.0",
    "string_decoder": "npm:jspm-nodelibs-string_decoder@0.2.0",
    "normalizr": "npm:normalizr@2.2.1",
    "react-redux": "npm:react-redux@4.4.5",
    "redux": "npm:redux@3.6.0",
    "redux-thunk": "npm:redux-thunk@2.1.0",
    "svg": "github:npbenjohnson/plugin-svg@0.1.0",
    "url": "npm:jspm-nodelibs-url@0.2.0",
    "url-polyfill": "github:github/url-polyfill@0.5.6",
    "util": "npm:jspm-nodelibs-util@0.2.0",
    "vm": "npm:jspm-nodelibs-vm@0.2.0",
    "wampy": "npm:wampy@4.0.0",
    "whatwg-fetch": "npm:whatwg-fetch@1.1.1",
    "zlib": "npm:jspm-nodelibs-zlib@0.2.0"
  },
  packages: {
    "npm:bn.js@4.11.6": {
      "map": {}
    },
    "npm:browserify-aes@1.0.6": {
      "map": {
        "buffer-xor": "npm:buffer-xor@1.0.3",
        "cipher-base": "npm:cipher-base@1.0.3",
        "create-hash": "npm:create-hash@1.1.2",
        "evp_bytestokey": "npm:evp_bytestokey@1.0.0",
        "inherits": "npm:inherits@2.0.3"
      }
    },
    "npm:browserify-cipher@1.0.0": {
      "map": {
        "browserify-aes": "npm:browserify-aes@1.0.6",
        "browserify-des": "npm:browserify-des@1.0.0",
        "evp_bytestokey": "npm:evp_bytestokey@1.0.0"
      }
    },
    "npm:browserify-des@1.0.0": {
      "map": {
        "cipher-base": "npm:cipher-base@1.0.3",
        "des.js": "npm:des.js@1.0.0",
        "inherits": "npm:inherits@2.0.3"
      }
    },
    "npm:browserify-rsa@4.0.1": {
      "map": {
        "bn.js": "npm:bn.js@4.11.6",
        "randombytes": "npm:randombytes@2.0.3"
      }
    },
    "npm:browserify-sign@4.0.0": {
      "map": {
        "bn.js": "npm:bn.js@4.11.6",
        "browserify-rsa": "npm:browserify-rsa@4.0.1",
        "create-hash": "npm:create-hash@1.1.2",
        "create-hmac": "npm:create-hmac@1.1.4",
        "elliptic": "npm:elliptic@6.3.2",
        "inherits": "npm:inherits@2.0.3",
        "parse-asn1": "npm:parse-asn1@5.0.0"
      }
    },
    "npm:browserify-zlib@0.1.4": {
      "map": {
        "pako": "npm:pako@0.2.9",
        "readable-stream": "npm:readable-stream@2.2.2"
      }
    },
    "npm:buffer-xor@1.0.3": {
      "map": {}
    },
    "npm:core-util-is@1.0.2": {
      "map": {}
    },
    "npm:create-ecdh@4.0.0": {
      "map": {
        "bn.js": "npm:bn.js@4.11.6",
        "elliptic": "npm:elliptic@6.3.2"
      }
    },
    "npm:create-hash@1.1.2": {
      "map": {
        "cipher-base": "npm:cipher-base@1.0.3",
        "inherits": "npm:inherits@2.0.3",
        "ripemd160": "npm:ripemd160@1.0.1",
        "sha.js": "npm:sha.js@2.4.8"
      }
    },
    "npm:create-hmac@1.1.4": {
      "map": {
        "create-hash": "npm:create-hash@1.1.2",
        "inherits": "npm:inherits@2.0.3"
      }
    },
    "npm:crypto-browserify@3.11.0": {
      "map": {
        "browserify-cipher": "npm:browserify-cipher@1.0.0",
        "browserify-sign": "npm:browserify-sign@4.0.0",
        "create-ecdh": "npm:create-ecdh@4.0.0",
        "create-hash": "npm:create-hash@1.1.2",
        "create-hmac": "npm:create-hmac@1.1.4",
        "diffie-hellman": "npm:diffie-hellman@5.0.2",
        "inherits": "npm:inherits@2.0.3",
        "pbkdf2": "npm:pbkdf2@3.0.9",
        "public-encrypt": "npm:public-encrypt@4.0.0",
        "randombytes": "npm:randombytes@2.0.3"
      }
    },
    "npm:des.js@1.0.0": {
      "map": {
        "inherits": "npm:inherits@2.0.3",
        "minimalistic-assert": "npm:minimalistic-assert@1.0.0"
      }
    },
    "npm:diffie-hellman@5.0.2": {
      "map": {
        "bn.js": "npm:bn.js@4.11.6",
        "miller-rabin": "npm:miller-rabin@4.0.0",
        "randombytes": "npm:randombytes@2.0.3"
      }
    },
    "npm:domain-browser@1.1.7": {
      "map": {}
    },
    "npm:evp_bytestokey@1.0.0": {
      "map": {
        "create-hash": "npm:create-hash@1.1.2"
      }
    },
    "npm:hash.js@1.0.3": {
      "map": {
        "inherits": "npm:inherits@2.0.3"
      }
    },
    "npm:iconv-lite@0.4.13": {
      "map": {}
    },
    "npm:invariant@2.2.1": {
      "map": {
        "loose-envify": "npm:loose-envify@1.2.0"
      }
    },
    "npm:loose-envify@1.2.0": {
      "map": {
        "js-tokens": "npm:js-tokens@1.0.3"
      }
    },
    "npm:miller-rabin@4.0.0": {
      "map": {
        "bn.js": "npm:bn.js@4.11.6",
        "brorand": "npm:brorand@1.0.6"
      }
    },
    "npm:normalizr@2.2.1": {
      "map": {
        "lodash": "npm:lodash@4.16.4"
      }
    },
    "npm:pako@0.2.9": {
      "map": {}
    },
    "npm:parse-asn1@5.0.0": {
      "map": {
        "asn1.js": "npm:asn1.js@4.9.1",
        "browserify-aes": "npm:browserify-aes@1.0.6",
        "create-hash": "npm:create-hash@1.1.2",
        "evp_bytestokey": "npm:evp_bytestokey@1.0.0",
        "pbkdf2": "npm:pbkdf2@3.0.9"
      }
    },
    "npm:process-nextick-args@1.0.7": {
      "map": {}
    },
    "npm:public-encrypt@4.0.0": {
      "map": {
        "bn.js": "npm:bn.js@4.11.6",
        "browserify-rsa": "npm:browserify-rsa@4.0.1",
        "create-hash": "npm:create-hash@1.1.2",
        "parse-asn1": "npm:parse-asn1@5.0.0",
        "randombytes": "npm:randombytes@2.0.3"
      }
    },
    "npm:punycode@1.3.2": {
      "map": {}
    },
    "npm:randombytes@2.0.3": {
      "map": {}
    },
    "npm:react-redux@4.4.5": {
      "map": {
        "hoist-non-react-statics": "npm:hoist-non-react-statics@1.2.0",
        "invariant": "npm:invariant@2.2.1",
        "lodash": "npm:lodash@4.16.4",
        "loose-envify": "npm:loose-envify@1.2.0"
      }
    },
    "npm:ripemd160@1.0.1": {
      "map": {}
    },
    "npm:string_decoder@0.10.31": {
      "map": {}
    },
    "npm:util-deprecate@1.0.2": {
      "map": {}
    },
    "npm:url@0.11.0": {
      "map": {
        "punycode": "npm:punycode@1.3.2",
        "querystring": "npm:querystring@0.2.0"
      }
    },
    "npm:stream-browserify@2.0.1": {
      "map": {
        "inherits": "npm:inherits@2.0.3",
        "readable-stream": "npm:readable-stream@2.2.2"
      }
    },
    "npm:gettemporaryfilepath@0.0.1": {
      "map": {}
    },
    "npm:iconv-lite@0.4.5": {
      "map": {}
    },
    "npm:lodash@3.10.0": {
      "map": {}
    },
    "npm:magicpen-media@1.5.1": {
      "map": {
        "gettemporaryfilepath": "npm:gettemporaryfilepath@0.0.1",
        "lodash": "npm:lodash@3.10.0",
        "mime": "npm:mime@1.3.4"
      }
    },
    "npm:mime@1.3.4": {
      "map": {}
    },
    "npm:quoted-printable@1.0.0": {
      "map": {
        "utf8": "npm:utf8@2.1.2"
      }
    },
    "npm:rfc2047@2.0.0": {
      "map": {
        "iconv-lite": "npm:iconv-lite@0.4.5"
      }
    },
    "npm:rfc2231@1.3.0": {
      "map": {
        "iconv-lite": "npm:iconv-lite@0.4.5"
      }
    },
    "npm:buffer@4.9.1": {
      "map": {
        "base64-js": "npm:base64-js@1.2.0",
        "ieee754": "npm:ieee754@1.1.8",
        "isarray": "npm:isarray@1.0.0"
      }
    },
    "npm:elliptic@6.3.2": {
      "map": {
        "bn.js": "npm:bn.js@4.11.6",
        "inherits": "npm:inherits@2.0.3",
        "brorand": "npm:brorand@1.0.6",
        "hash.js": "npm:hash.js@1.0.3"
      }
    },
    "npm:cipher-base@1.0.3": {
      "map": {
        "inherits": "npm:inherits@2.0.3"
      }
    },
    "npm:pbkdf2@3.0.9": {
      "map": {
        "create-hmac": "npm:create-hmac@1.1.4"
      }
    },
    "npm:rc-table@5.0.3": {
      "map": {
        "shallowequal": "npm:shallowequal@0.2.2",
        "object-path": "npm:object-path@0.11.2",
        "rc-util": "npm:rc-util@3.4.1"
      }
    },
    "npm:rc-util@3.4.1": {
      "map": {
        "shallowequal": "npm:shallowequal@0.2.2",
        "add-dom-event-listener": "npm:add-dom-event-listener@1.0.1",
        "classnames": "npm:classnames@2.2.5"
      }
    },
    "npm:shallowequal@0.2.2": {
      "map": {
        "lodash.keys": "npm:lodash.keys@3.1.2"
      }
    },
    "npm:add-dom-event-listener@1.0.1": {
      "map": {
        "object-assign": "npm:object-assign@4.1.0"
      }
    },
    "npm:lodash.keys@3.1.2": {
      "map": {
        "lodash._getnative": "npm:lodash._getnative@3.9.1",
        "lodash.isarray": "npm:lodash.isarray@3.0.4",
        "lodash.isarguments": "npm:lodash.isarguments@3.1.0"
      }
    },
    "npm:react-dimensions@1.3.0": {
      "map": {
        "element-resize-event": "npm:element-resize-event@2.0.7"
      }
    },
    "npm:messy@6.12.2": {
      "map": {
        "iconv-lite": "npm:iconv-lite@0.4.13",
        "underscore": "npm:underscore@1.8.3",
        "rfc2231": "npm:rfc2231@1.3.0",
        "quoted-printable": "npm:quoted-printable@1.0.0",
        "rfc2047": "npm:rfc2047@2.0.0"
      }
    },
    "npm:unexpected-messy@6.2.0": {
      "map": {
        "underscore": "npm:underscore@1.7.0",
        "minimist": "npm:minimist@1.1.1"
      }
    },
    "npm:redux@3.6.0": {
      "map": {
        "symbol-observable": "npm:symbol-observable@1.0.4",
        "loose-envify": "npm:loose-envify@1.2.0",
        "lodash-es": "npm:lodash-es@4.16.4",
        "lodash": "npm:lodash@4.16.4"
      }
    },
    "npm:react-select@1.0.0-rc.2": {
      "map": {
        "react-input-autosize": "npm:react-input-autosize@1.1.0",
        "classnames": "npm:classnames@2.2.5"
      }
    },
    "npm:core-js@1.2.7": {
      "map": {}
    },
    "npm:react@15.3.2": {
      "map": {
        "fbjs": "npm:fbjs@0.8.8",
        "loose-envify": "npm:loose-envify@1.3.1",
        "object-assign": "npm:object-assign@4.1.1"
      }
    },
    "npm:isomorphic-fetch@2.2.1": {
      "map": {
        "node-fetch": "npm:node-fetch@1.6.3",
        "whatwg-fetch": "npm:whatwg-fetch@1.1.1"
      }
    },
    "npm:promise@7.1.1": {
      "map": {
        "asap": "npm:asap@2.0.5"
      }
    },
    "npm:node-fetch@1.6.3": {
      "map": {
        "is-stream": "npm:is-stream@1.1.0",
        "encoding": "npm:encoding@0.1.12"
      }
    },
    "npm:encoding@0.1.12": {
      "map": {
        "iconv-lite": "npm:iconv-lite@0.4.15"
      }
    },
    "npm:readable-stream@2.2.2": {
      "map": {
        "core-util-is": "npm:core-util-is@1.0.2",
        "isarray": "npm:isarray@1.0.0",
        "inherits": "npm:inherits@2.0.3",
        "string_decoder": "npm:string_decoder@0.10.31",
        "process-nextick-args": "npm:process-nextick-args@1.0.7",
        "util-deprecate": "npm:util-deprecate@1.0.2",
        "buffer-shims": "npm:buffer-shims@1.0.0"
      }
    },
    "npm:sha.js@2.4.8": {
      "map": {
        "inherits": "npm:inherits@2.0.3"
      }
    },
    "npm:wampy@4.0.0": {
      "main": "build/wampy.js",
      "map": {
        "websocket": "npm:websocket@1.0.23",
        "msgpack5": "npm:msgpack5@3.4.1"
      }
    },
    "npm:websocket@1.0.23": {
      "map": {
        "yaeti": "npm:yaeti@0.0.4",
        "debug": "npm:debug@2.3.2",
        "typedarray-to-buffer": "npm:typedarray-to-buffer@3.1.2",
        "nan": "npm:nan@2.4.0"
      }
    },
    "npm:msgpack5@3.4.1": {
      "map": {
        "inherits": "npm:inherits@2.0.3",
        "readable-stream": "npm:readable-stream@2.2.2",
        "bl": "npm:bl@1.1.2"
      }
    },
    "npm:debug@2.3.2": {
      "map": {
        "ms": "npm:ms@0.7.2"
      }
    },
    "npm:bl@1.1.2": {
      "map": {
        "readable-stream": "npm:readable-stream@2.0.6"
      }
    },
    "npm:typedarray-to-buffer@3.1.2": {
      "map": {
        "is-typedarray": "npm:is-typedarray@1.0.0"
      }
    },
    "npm:readable-stream@2.0.6": {
      "map": {
        "core-util-is": "npm:core-util-is@1.0.2",
        "inherits": "npm:inherits@2.0.3",
        "isarray": "npm:isarray@1.0.0",
        "process-nextick-args": "npm:process-nextick-args@1.0.7",
        "string_decoder": "npm:string_decoder@0.10.31",
        "util-deprecate": "npm:util-deprecate@1.0.2"
      }
    },
    "npm:jspm-nodelibs-punycode@0.2.0": {
      "map": {
        "punycode-browserify": "npm:punycode@1.4.1"
      }
    },
    "npm:css-to-react-native@1.0.6": {
      "map": {
        "fbjs": "npm:fbjs@0.8.8",
        "css-color-list": "npm:css-color-list@0.0.1",
        "nearley": "npm:nearley@2.7.11"
      }
    },
    "npm:css-color-list@0.0.1": {
      "map": {
        "css-color-names": "npm:css-color-names@0.0.1"
      }
    },
    "npm:nomnom@1.6.2": {
      "map": {
        "underscore": "npm:underscore@1.4.4",
        "colors": "npm:colors@0.5.1"
      }
    },
    "npm:randexp@0.4.4": {
      "map": {
        "ret": "npm:ret@0.1.13",
        "discontinuous-range": "npm:discontinuous-range@1.0.0"
      }
    },
    "npm:styled-components@1.4.0": {
      "map": {
        "buffer": "npm:buffer@5.0.2",
        "is-plain-object": "npm:is-plain-object@2.0.1",
        "inline-style-prefixer": "npm:inline-style-prefixer@2.0.5",
        "is-function": "npm:is-function@1.0.1",
        "glamor": "npm:glamor@2.20.22",
        "css-to-react-native": "npm:css-to-react-native@1.0.6",
        "fbjs": "npm:fbjs@0.8.8"
      }
    },
    "npm:glamor@2.20.22": {
      "map": {
        "fbjs": "npm:fbjs@0.8.8",
        "babel-runtime": "npm:babel-runtime@6.22.0",
        "object-assign": "npm:object-assign@4.1.1"
      }
    },
    "npm:is-plain-object@2.0.1": {
      "map": {
        "isobject": "npm:isobject@1.0.2"
      }
    },
    "npm:buffer@5.0.2": {
      "map": {
        "ieee754": "npm:ieee754@1.1.8",
        "base64-js": "npm:base64-js@1.2.0"
      }
    },
    "npm:inline-style-prefixer@2.0.5": {
      "map": {
        "hyphenate-style-name": "npm:hyphenate-style-name@1.0.2",
        "bowser": "npm:bowser@1.6.0"
      }
    },
    "npm:fbjs@0.8.8": {
      "map": {
        "loose-envify": "npm:loose-envify@1.3.1",
        "object-assign": "npm:object-assign@4.1.1",
        "core-js": "npm:core-js@1.2.7",
        "setimmediate": "npm:setimmediate@1.0.5",
        "promise": "npm:promise@7.1.1",
        "isomorphic-fetch": "npm:isomorphic-fetch@2.2.1",
        "ua-parser-js": "npm:ua-parser-js@0.7.12"
      }
    },
    "npm:babel-runtime@6.22.0": {
      "map": {
        "regenerator-runtime": "npm:regenerator-runtime@0.10.1",
        "core-js": "npm:core-js@2.4.1"
      }
    },
    "npm:loose-envify@1.3.1": {
      "map": {
        "js-tokens": "npm:js-tokens@3.0.0"
      }
    },
    "npm:nearley@2.7.11": {
      "map": {
        "randexp": "npm:randexp@0.4.4",
        "railroad-diagrams": "npm:railroad-diagrams@1.0.0",
        "nomnom": "npm:nomnom@1.6.2"
      }
    },
    "npm:stream-http@2.6.3": {
      "map": {
        "readable-stream": "npm:readable-stream@2.2.2",
        "builtin-status-codes": "npm:builtin-status-codes@3.0.0",
        "to-arraybuffer": "npm:to-arraybuffer@1.0.1",
        "xtend": "npm:xtend@4.0.1",
        "inherits": "npm:inherits@2.0.3"
      }
    },
    "npm:asn1.js@4.9.1": {
      "map": {
        "bn.js": "npm:bn.js@4.11.6",
        "inherits": "npm:inherits@2.0.3",
        "minimalistic-assert": "npm:minimalistic-assert@1.0.0"
      }
    },
    "npm:supports-color@3.2.3": {
      "map": {
        "has-flag": "npm:has-flag@1.0.0"
      }
    },
    "npm:jspm-nodelibs-buffer@0.2.0": {
      "map": {
        "buffer-browserify": "npm:buffer@4.9.1"
      }
    },
<<<<<<< HEAD
    "npm:jspm-nodelibs-crypto@0.2.0": {
      "map": {
        "crypto-browserify": "npm:crypto-browserify@3.11.0"
      }
    },
    "npm:jspm-nodelibs-domain@0.2.0": {
=======
    "npm:jspm-nodelibs-domain@0.2.0": {
      "map": {
        "domain-browserify": "npm:domain-browser@1.1.7"
      }
    },
    "npm:jspm-nodelibs-crypto@0.2.0": {
>>>>>>> 3493c85e
      "map": {
        "crypto-browserify": "npm:crypto-browserify@3.11.0"
      }
    },
<<<<<<< HEAD
    "npm:jspm-nodelibs-os@0.2.0": {
=======
    "npm:jspm-nodelibs-zlib@0.2.0": {
>>>>>>> 3493c85e
      "map": {
        "os-browserify": "npm:os-browserify@0.2.1"
      }
    },
<<<<<<< HEAD
    "npm:jspm-nodelibs-stream@0.2.0": {
      "map": {
        "stream-browserify": "npm:stream-browserify@2.0.1"
      }
    },
    "npm:jspm-nodelibs-url@0.2.0": {
      "map": {
        "url-browserify": "npm:url@0.11.0"
      }
    },
    "npm:jspm-nodelibs-string_decoder@0.2.0": {
      "map": {
        "string_decoder-browserify": "npm:string_decoder@0.10.31"
      }
    },
    "npm:jspm-nodelibs-zlib@0.2.0": {
      "map": {
        "zlib-browserify": "npm:browserify-zlib@0.1.4"
      }
    },
    "npm:jspm-nodelibs-http@0.2.0": {
      "map": {
        "http-browserify": "npm:stream-http@2.6.3"
=======
    "npm:jspm-nodelibs-url@0.2.0": {
      "map": {
        "url-browserify": "npm:url@0.11.0"
      }
    },
    "npm:jspm-nodelibs-string_decoder@0.2.0": {
      "map": {
        "string_decoder-browserify": "npm:string_decoder@0.10.31"
      }
    },
    "npm:jspm-nodelibs-stream@0.2.0": {
      "map": {
        "stream-browserify": "npm:stream-browserify@2.0.1"
      }
    },
    "npm:jspm-nodelibs-http@0.2.0": {
      "map": {
        "http-browserify": "npm:stream-http@2.5.0"
      }
    },
    "npm:jspm-nodelibs-os@0.2.0": {
      "map": {
        "os-browserify": "npm:os-browserify@0.2.1"
>>>>>>> 3493c85e
      }
    }
  }
});<|MERGE_RESOLUTION|>--- conflicted
+++ resolved
@@ -323,7 +323,7 @@
     "domain": "npm:jspm-nodelibs-domain@0.2.0",
     "events": "npm:jspm-nodelibs-events@0.2.0",
     "fs": "npm:jspm-nodelibs-fs@0.2.0",
-    "http": "npm:jspm-nodelibs-http@0.2.0",
+    "http": "github:jspm/nodelibs-http@0.2.0-alpha",
     "https": "npm:jspm-nodelibs-https@0.2.0",
     "path": "npm:jspm-nodelibs-path@0.2.0",
     "process": "github:jspm/nodelibs-process@0.2.0-alpha",
@@ -879,83 +879,44 @@
         "buffer-browserify": "npm:buffer@4.9.1"
       }
     },
-<<<<<<< HEAD
     "npm:jspm-nodelibs-crypto@0.2.0": {
       "map": {
         "crypto-browserify": "npm:crypto-browserify@3.11.0"
       }
     },
     "npm:jspm-nodelibs-domain@0.2.0": {
-=======
-    "npm:jspm-nodelibs-domain@0.2.0": {
       "map": {
         "domain-browserify": "npm:domain-browser@1.1.7"
       }
     },
-    "npm:jspm-nodelibs-crypto@0.2.0": {
->>>>>>> 3493c85e
-      "map": {
-        "crypto-browserify": "npm:crypto-browserify@3.11.0"
-      }
-    },
-<<<<<<< HEAD
     "npm:jspm-nodelibs-os@0.2.0": {
-=======
+      "map": {
+        "os-browserify": "npm:os-browserify@0.2.1"
+      }
+    },
+    "npm:jspm-nodelibs-stream@0.2.0": {
+      "map": {
+        "stream-browserify": "npm:stream-browserify@2.0.1"
+      }
+    },
+    "npm:jspm-nodelibs-url@0.2.0": {
+      "map": {
+        "url-browserify": "npm:url@0.11.0"
+      }
+    },
+    "npm:jspm-nodelibs-string_decoder@0.2.0": {
+      "map": {
+        "string_decoder-browserify": "npm:string_decoder@0.10.31"
+      }
+    },
     "npm:jspm-nodelibs-zlib@0.2.0": {
->>>>>>> 3493c85e
-      "map": {
-        "os-browserify": "npm:os-browserify@0.2.1"
-      }
-    },
-<<<<<<< HEAD
-    "npm:jspm-nodelibs-stream@0.2.0": {
-      "map": {
-        "stream-browserify": "npm:stream-browserify@2.0.1"
-      }
-    },
-    "npm:jspm-nodelibs-url@0.2.0": {
-      "map": {
-        "url-browserify": "npm:url@0.11.0"
-      }
-    },
-    "npm:jspm-nodelibs-string_decoder@0.2.0": {
-      "map": {
-        "string_decoder-browserify": "npm:string_decoder@0.10.31"
-      }
-    },
-    "npm:jspm-nodelibs-zlib@0.2.0": {
       "map": {
         "zlib-browserify": "npm:browserify-zlib@0.1.4"
       }
     },
-    "npm:jspm-nodelibs-http@0.2.0": {
+    "github:jspm/nodelibs-http@0.2.0-alpha": {
       "map": {
         "http-browserify": "npm:stream-http@2.6.3"
-=======
-    "npm:jspm-nodelibs-url@0.2.0": {
-      "map": {
-        "url-browserify": "npm:url@0.11.0"
-      }
-    },
-    "npm:jspm-nodelibs-string_decoder@0.2.0": {
-      "map": {
-        "string_decoder-browserify": "npm:string_decoder@0.10.31"
-      }
-    },
-    "npm:jspm-nodelibs-stream@0.2.0": {
-      "map": {
-        "stream-browserify": "npm:stream-browserify@2.0.1"
-      }
-    },
-    "npm:jspm-nodelibs-http@0.2.0": {
-      "map": {
-        "http-browserify": "npm:stream-http@2.5.0"
-      }
-    },
-    "npm:jspm-nodelibs-os@0.2.0": {
-      "map": {
-        "os-browserify": "npm:os-browserify@0.2.1"
->>>>>>> 3493c85e
       }
     }
   }
