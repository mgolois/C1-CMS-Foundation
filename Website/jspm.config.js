SystemJS.config({
  paths: {
    "console/": "Composite/console/",
    "github:": "jspm_packages/github/",
    "npm:": "jspm_packages/npm/",
    "local:": "jspm_packages/local/",
    "CMSConsole/": "Composite/"
  },
  meta: {
    "console/*": {
      "format": "esm"
    }
  },
  browserConfig: {
    "baseURL": "/"
  },
  sassPluginOptions: {
    "autoprefixer": true
  },
  devConfig: {
    "paths": {
      "unittest/": "test/unit/"
    },
    "meta": {
      "unittest/*": {
        "format": "esm"
      }
    },
    "map": {
      "babel-runtime": "npm:babel-runtime@5.8.38",
      "core-js": "npm:core-js@1.2.7",
      "glob": "npm:glob@7.1.1",
      "react-addons-test-utils": "npm:react-addons-test-utils@15.3.2",
      "sinon": "npm:sinon@1.17.6",
      "systemjs-hot-reloader": "github:capaj/systemjs-hot-reloader@0.6.0",
      "systemjs-hot-reloader-store": "github:peteruithoven/systemjs-hot-reloader-store@1.0.0",
      "unexpected-dom": "npm:unexpected-dom@3.1.0",
      "unexpected-react": "npm:unexpected-react@3.2.4",
      "unexpected-sinon": "npm:unexpected-sinon@10.5.1",
      "source-map": "npm:source-map@0.2.0",
      "jsbn": "npm:jsbn@0.1.0",
      "tweetnacl": "npm:tweetnacl@0.13.3",
      "jodid25519": "npm:jodid25519@1.0.2",
      "ecc-jsbn": "npm:ecc-jsbn@0.1.1",
      "dns": "npm:jspm-nodelibs-dns@0.2.0",
      "dgram": "npm:jspm-nodelibs-dgram@0.2.0",
      "babel-plugin-transform-react-jsx": "npm:babel-plugin-transform-react-jsx@6.8.0",
      "unexpected-mitm": "npm:unexpected-mitm@9.3.4",
      "zurvan": "npm:zurvan@0.3.2",
      "unexpected-zurvan": "npm:unexpected-zurvan@0.1.0",
      "react-immutable-proptypes": "npm:react-immutable-proptypes@2.1.0"
    },
    "packages": {
      "github:capaj/systemjs-hot-reloader@0.6.0": {
        "map": {
          "debug": "npm:debug@2.2.0",
          "socket.io-client": "github:socketio/socket.io-client@1.5.0",
          "weakee": "npm:weakee@1.0.0"
        }
      },
      "npm:amdefine@1.0.0": {
        "map": {}
      },
      "npm:babel-runtime@5.8.38": {
        "map": {}
      },
      "npm:brace-expansion@1.1.6": {
        "map": {
          "balanced-match": "npm:balanced-match@0.4.2",
          "concat-map": "npm:concat-map@0.0.1"
        }
      },
      "npm:debug@2.2.0": {
        "map": {
          "ms": "npm:ms@0.7.1"
        }
      },
      "npm:ecc-jsbn@0.1.1": {
        "map": {
          "jsbn": "npm:jsbn@0.1.0"
        }
      },
      "npm:formatio@1.1.1": {
        "map": {
          "samsam": "npm:samsam@1.1.3"
        }
      },
      "npm:fs.realpath@1.0.0": {
        "map": {}
      },
      "npm:jodid25519@1.0.2": {
        "map": {
          "jsbn": "npm:jsbn@0.1.0"
        }
      },
      "npm:magicpen-prism@2.2.1": {
        "map": {}
      },
      "npm:source-map@0.2.0": {
        "map": {
          "amdefine": "npm:amdefine@1.0.0"
        }
      },
      "npm:unexpected-dom@3.1.0": {
        "map": {
          "extend": "npm:extend@3.0.0",
          "magicpen-prism": "npm:magicpen-prism@2.2.1"
        }
      },
      "npm:unexpected-htmllike-jsx-adapter@1.0.0": {
        "map": {
          "object-assign": "npm:object-assign@4.1.0"
        }
      },
      "npm:unexpected-htmllike-reactrendered-adapter@2.0.1": {
        "map": {
          "object-assign": "npm:object-assign@4.1.0",
          "react-render-hook": "npm:react-render-hook@0.1.4"
        }
      },
      "npm:unexpected-htmllike@2.1.1": {
        "map": {
          "array-changes": "npm:array-changes@1.3.1",
          "array-changes-async": "npm:array-changes-async@2.2.1",
          "object-assign": "npm:object-assign@4.1.0"
        }
      },
      "npm:util@0.10.3": {
        "map": {
          "inherits": "npm:inherits@2.0.1"
        }
      },
      "npm:babel-plugin-transform-react-jsx@6.8.0": {
        "map": {
          "babel-runtime": "npm:babel-runtime@6.11.6",
          "babel-plugin-syntax-jsx": "npm:babel-plugin-syntax-jsx@6.13.0",
          "babel-helper-builder-react-jsx": "npm:babel-helper-builder-react-jsx@6.9.0"
        }
      },
      "npm:babel-helper-builder-react-jsx@6.9.0": {
        "map": {
          "babel-runtime": "npm:babel-runtime@6.11.6",
          "esutils": "npm:esutils@2.0.2",
          "babel-types": "npm:babel-types@6.16.0",
          "lodash": "npm:lodash@4.16.4"
        }
      },
      "npm:detect-indent@3.0.0": {
        "map": {
          "repeating": "npm:repeating@1.1.3",
          "get-stdin": "npm:get-stdin@3.0.2",
          "minimist": "npm:minimist@1.2.0"
        }
      },
      "npm:repeating@1.1.3": {
        "map": {
          "is-finite": "npm:is-finite@1.0.2"
        }
      },
      "npm:memoizesync@0.5.0": {
        "map": {
          "lru-cache": "npm:lru-cache@2.3.1"
        }
      },
      "npm:inherits@2.0.1": {
        "map": {}
      },
      "npm:unexpected-mitm@9.3.4": {
        "map": {
          "messy": "npm:messy@6.12.2",
          "callsite": "npm:callsite@1.0.0",
          "underscore": "npm:underscore@1.7.0",
          "detect-indent": "npm:detect-indent@3.0.0",
          "memoizesync": "npm:memoizesync@0.5.0",
          "mitm-papandreou": "npm:mitm-papandreou@1.3.1-patch1"
        }
      },
      "npm:sinon@1.17.6": {
        "map": {
          "lolex": "npm:lolex@1.3.2",
          "samsam": "npm:samsam@1.1.2",
          "formatio": "npm:formatio@1.1.1",
          "util": "npm:util@0.10.3"
        }
      },
      "npm:unexpected-react@3.2.4": {
        "map": {
          "react-render-hook": "npm:react-render-hook@0.1.4",
          "unexpected-htmllike-reactrendered-adapter": "npm:unexpected-htmllike-reactrendered-adapter@2.0.1",
          "unexpected-htmllike-jsx-adapter": "npm:unexpected-htmllike-jsx-adapter@1.0.0",
          "unexpected-htmllike": "npm:unexpected-htmllike@2.1.1",
          "magicpen-prism": "npm:magicpen-prism@2.2.1"
        }
      },
      "npm:glob@7.1.1": {
        "map": {
          "inflight": "npm:inflight@1.0.6",
          "once": "npm:once@1.4.0",
          "minimatch": "npm:minimatch@3.0.3",
          "path-is-absolute": "npm:path-is-absolute@1.0.1",
          "inherits": "npm:inherits@2.0.3",
          "fs.realpath": "npm:fs.realpath@1.0.0"
        }
      },
      "npm:inflight@1.0.6": {
        "map": {
          "once": "npm:once@1.4.0",
          "wrappy": "npm:wrappy@1.0.2"
        }
      },
      "npm:mitm-papandreou@1.3.1-patch1": {
        "map": {
          "underscore": "npm:underscore@1.5.2"
        }
      },
      "npm:minimatch@3.0.3": {
        "map": {
          "brace-expansion": "npm:brace-expansion@1.1.6"
        }
      },
      "npm:once@1.4.0": {
        "map": {
          "wrappy": "npm:wrappy@1.0.2"
        }
      },
      "npm:babel-types@6.16.0": {
        "map": {
          "babel-runtime": "npm:babel-runtime@6.11.6",
          "esutils": "npm:esutils@2.0.2",
          "lodash": "npm:lodash@4.16.4",
          "to-fast-properties": "npm:to-fast-properties@1.0.2"
        }
      },
      "npm:array-changes@1.3.1": {
        "map": {
          "arraydiff-papandreou": "npm:arraydiff-papandreou@0.1.1-patch1"
        }
      },
      "npm:array-changes-async@2.2.1": {
        "map": {
          "arraydiff-async": "npm:arraydiff-async@0.2.0"
        }
      },
      "npm:is-finite@1.0.2": {
        "map": {
          "number-is-nan": "npm:number-is-nan@1.0.1"
        }
      },
      "npm:babel-runtime@6.11.6": {
        "map": {
          "core-js": "npm:core-js@2.4.1",
          "regenerator-runtime": "npm:regenerator-runtime@0.9.5"
        }
      }
    }
  },
  transpiler: "plugin-babel",
  babelOptions: {
    "optional": [
      "runtime",
      "optimisation.modules.system"
    ],
    "sourceMaps": true,
    "plugins": [
      "babel-plugin-transform-react-jsx"
    ]
  },
  trace: true,
  map: {
    "jsdom": "node_modules/jsdom/lib/jsdom.js"
  },
  packages: {
    "CMSConsole": {
      "main": "console/console.js",
      "format": "esm"
    }
  }
});

SystemJS.config({
  packageConfigPaths: [
    "npm:@*/*.json",
    "npm:*.json",
    "github:*/*.json",
    "local:*.json"
  ],
  map: {
    "fixed-data-table-2": "npm:fixed-data-table-2@0.7.6",
    "immutable": "npm:immutable@3.8.1",
    "github/url-polyfill": "github:github/url-polyfill@0.5.6",
    "bluebird": "npm:bluebird@3.4.6",
    "module": "npm:jspm-nodelibs-module@0.2.0",
    "plugin-babel": "npm:systemjs-plugin-babel@0.0.13",
    "magicpen-media": "npm:magicpen-media@1.5.1",
    "messy": "npm:messy@6.12.2",
    "net": "npm:jspm-nodelibs-net@0.2.0",
    "os": "npm:jspm-nodelibs-os@0.2.0",
    "punycode": "npm:jspm-nodelibs-punycode@0.2.0",
    "querystring": "npm:jspm-nodelibs-querystring@0.2.0",
    "rc-table": "npm:rc-table@5.0.3",
    "react": "npm:react@15.3.2",
    "react-dimensions": "npm:react-dimensions@1.3.0",
    "react-dom": "npm:react-dom@15.3.2",
    "react-select": "npm:react-select@1.0.0-rc.2",
    "redux-immutablejs": "npm:redux-immutablejs@0.0.8",
    "redux-observer": "npm:redux-observer@1.0.0",
    "repl": "npm:jspm-nodelibs-repl@0.2.0",
    "reselect": "npm:reselect@2.5.4",
    "styled-components": "npm:styled-components@1.1.1",
    "text": "github:systemjs/plugin-text@0.0.9",
    "tls": "npm:jspm-nodelibs-tls@0.2.0",
    "tty": "npm:jspm-nodelibs-tty@0.2.0",
    "unexpected": "npm:unexpected@10.18.1",
    "unexpected-messy": "npm:unexpected-messy@6.2.0",
    "constants": "npm:jspm-nodelibs-constants@0.2.0",
    "assert": "npm:jspm-nodelibs-assert@0.2.0",
    "buffer": "npm:jspm-nodelibs-buffer@0.2.0",
    "child_process": "npm:jspm-nodelibs-child_process@0.2.0",
    "crypto": "npm:jspm-nodelibs-crypto@0.2.0",
    "domain": "npm:jspm-nodelibs-domain@0.2.0",
    "events": "npm:jspm-nodelibs-events@0.2.0",
    "fs": "npm:jspm-nodelibs-fs@0.2.0",
    "http": "github:jspm/nodelibs-http@0.2.0-alpha",
    "https": "npm:jspm-nodelibs-https@0.2.0",
    "path": "npm:jspm-nodelibs-path@0.2.0",
    "process": "github:jspm/nodelibs-process@0.2.0-alpha",
    "stream": "npm:jspm-nodelibs-stream@0.2.0",
    "string_decoder": "npm:jspm-nodelibs-string_decoder@0.2.0",
    "normalizr": "npm:normalizr@2.2.1",
    "react-redux": "npm:react-redux@4.4.5",
    "redux": "npm:redux@3.6.0",
    "redux-thunk": "npm:redux-thunk@2.1.0",
    "svg": "github:npbenjohnson/plugin-svg@0.1.0",
    "url": "npm:jspm-nodelibs-url@0.2.0",
    "url-polyfill": "github:github/url-polyfill@0.5.6",
    "util": "npm:jspm-nodelibs-util@0.2.0",
    "vm": "npm:jspm-nodelibs-vm@0.2.0",
    "wampy": "npm:wampy@4.0.0",
    "whatwg-fetch": "npm:whatwg-fetch@1.1.1",
    "zlib": "npm:jspm-nodelibs-zlib@0.2.0"
  },
  packages: {
    "npm:bn.js@4.11.6": {
      "map": {}
    },
    "npm:browserify-aes@1.0.6": {
      "map": {
        "buffer-xor": "npm:buffer-xor@1.0.3",
        "cipher-base": "npm:cipher-base@1.0.3",
        "create-hash": "npm:create-hash@1.1.2",
        "evp_bytestokey": "npm:evp_bytestokey@1.0.0",
        "inherits": "npm:inherits@2.0.3"
      }
    },
    "npm:browserify-cipher@1.0.0": {
      "map": {
        "browserify-aes": "npm:browserify-aes@1.0.6",
        "browserify-des": "npm:browserify-des@1.0.0",
        "evp_bytestokey": "npm:evp_bytestokey@1.0.0"
      }
    },
    "npm:browserify-des@1.0.0": {
      "map": {
        "cipher-base": "npm:cipher-base@1.0.3",
        "des.js": "npm:des.js@1.0.0",
        "inherits": "npm:inherits@2.0.3"
      }
    },
    "npm:browserify-rsa@4.0.1": {
      "map": {
        "bn.js": "npm:bn.js@4.11.6",
        "randombytes": "npm:randombytes@2.0.3"
      }
    },
    "npm:browserify-sign@4.0.0": {
      "map": {
        "bn.js": "npm:bn.js@4.11.6",
        "browserify-rsa": "npm:browserify-rsa@4.0.1",
        "create-hash": "npm:create-hash@1.1.2",
        "create-hmac": "npm:create-hmac@1.1.4",
        "elliptic": "npm:elliptic@6.3.2",
        "inherits": "npm:inherits@2.0.3",
        "parse-asn1": "npm:parse-asn1@5.0.0"
      }
    },
    "npm:browserify-zlib@0.1.4": {
      "map": {
        "pako": "npm:pako@0.2.9",
        "readable-stream": "npm:readable-stream@2.2.2"
      }
    },
    "npm:buffer-xor@1.0.3": {
      "map": {}
    },
    "npm:core-util-is@1.0.2": {
      "map": {}
    },
    "npm:create-ecdh@4.0.0": {
      "map": {
        "bn.js": "npm:bn.js@4.11.6",
        "elliptic": "npm:elliptic@6.3.2"
      }
    },
    "npm:create-hash@1.1.2": {
      "map": {
        "cipher-base": "npm:cipher-base@1.0.3",
        "inherits": "npm:inherits@2.0.3",
        "ripemd160": "npm:ripemd160@1.0.1",
        "sha.js": "npm:sha.js@2.4.8"
      }
    },
    "npm:create-hmac@1.1.4": {
      "map": {
        "create-hash": "npm:create-hash@1.1.2",
        "inherits": "npm:inherits@2.0.3"
      }
    },
    "npm:crypto-browserify@3.11.0": {
      "map": {
        "browserify-cipher": "npm:browserify-cipher@1.0.0",
        "browserify-sign": "npm:browserify-sign@4.0.0",
        "create-ecdh": "npm:create-ecdh@4.0.0",
        "create-hash": "npm:create-hash@1.1.2",
        "create-hmac": "npm:create-hmac@1.1.4",
        "diffie-hellman": "npm:diffie-hellman@5.0.2",
        "inherits": "npm:inherits@2.0.3",
        "pbkdf2": "npm:pbkdf2@3.0.9",
        "public-encrypt": "npm:public-encrypt@4.0.0",
        "randombytes": "npm:randombytes@2.0.3"
      }
    },
    "npm:des.js@1.0.0": {
      "map": {
        "inherits": "npm:inherits@2.0.3",
        "minimalistic-assert": "npm:minimalistic-assert@1.0.0"
      }
    },
    "npm:diffie-hellman@5.0.2": {
      "map": {
        "bn.js": "npm:bn.js@4.11.6",
        "miller-rabin": "npm:miller-rabin@4.0.0",
        "randombytes": "npm:randombytes@2.0.3"
      }
    },
    "npm:domain-browser@1.1.7": {
      "map": {}
    },
    "npm:evp_bytestokey@1.0.0": {
      "map": {
        "create-hash": "npm:create-hash@1.1.2"
      }
    },
    "npm:has-flag@1.0.0": {
      "map": {}
    },
    "npm:hash.js@1.0.3": {
      "map": {
        "inherits": "npm:inherits@2.0.3"
      }
    },
    "npm:iconv-lite@0.4.13": {
      "map": {}
    },
    "npm:invariant@2.2.1": {
      "map": {
        "loose-envify": "npm:loose-envify@1.2.0"
      }
    },
    "npm:loose-envify@1.2.0": {
      "map": {
        "js-tokens": "npm:js-tokens@1.0.3"
      }
    },
    "npm:miller-rabin@4.0.0": {
      "map": {
        "bn.js": "npm:bn.js@4.11.6",
        "brorand": "npm:brorand@1.0.6"
      }
    },
    "npm:normalizr@2.2.1": {
      "map": {
        "lodash": "npm:lodash@4.16.4"
      }
    },
    "npm:pako@0.2.9": {
      "map": {}
    },
    "npm:parse-asn1@5.0.0": {
      "map": {
        "asn1.js": "npm:asn1.js@4.9.0",
        "browserify-aes": "npm:browserify-aes@1.0.6",
        "create-hash": "npm:create-hash@1.1.2",
        "evp_bytestokey": "npm:evp_bytestokey@1.0.0",
        "pbkdf2": "npm:pbkdf2@3.0.9"
      }
    },
    "npm:process-nextick-args@1.0.7": {
      "map": {}
    },
    "npm:public-encrypt@4.0.0": {
      "map": {
        "bn.js": "npm:bn.js@4.11.6",
        "browserify-rsa": "npm:browserify-rsa@4.0.1",
        "create-hash": "npm:create-hash@1.1.2",
        "parse-asn1": "npm:parse-asn1@5.0.0",
        "randombytes": "npm:randombytes@2.0.3"
      }
    },
    "npm:punycode@1.3.2": {
      "map": {}
    },
    "npm:randombytes@2.0.3": {
      "map": {}
    },
    "npm:react-redux@4.4.5": {
      "map": {
        "hoist-non-react-statics": "npm:hoist-non-react-statics@1.2.0",
        "invariant": "npm:invariant@2.2.1",
        "lodash": "npm:lodash@4.16.4",
        "loose-envify": "npm:loose-envify@1.2.0"
      }
    },
    "npm:ripemd160@1.0.1": {
      "map": {}
    },
    "npm:string_decoder@0.10.31": {
      "map": {}
    },
    "npm:supports-color@3.1.2": {
      "map": {
        "has-flag": "npm:has-flag@1.0.0"
      }
    },
    "npm:util-deprecate@1.0.2": {
      "map": {}
    },
    "npm:url@0.11.0": {
      "map": {
        "punycode": "npm:punycode@1.3.2",
        "querystring": "npm:querystring@0.2.0"
      }
    },
    "npm:stream-browserify@2.0.1": {
      "map": {
        "inherits": "npm:inherits@2.0.3",
        "readable-stream": "npm:readable-stream@2.2.2"
      }
    },
    "npm:gettemporaryfilepath@0.0.1": {
      "map": {}
    },
    "npm:iconv-lite@0.4.5": {
      "map": {}
    },
    "npm:lodash@3.10.0": {
      "map": {}
    },
    "npm:magicpen-media@1.5.1": {
      "map": {
        "gettemporaryfilepath": "npm:gettemporaryfilepath@0.0.1",
        "lodash": "npm:lodash@3.10.0",
        "mime": "npm:mime@1.3.4"
      }
    },
    "npm:mime@1.3.4": {
      "map": {}
    },
    "npm:quoted-printable@1.0.0": {
      "map": {
        "utf8": "npm:utf8@2.1.2"
      }
    },
    "npm:rfc2047@2.0.0": {
      "map": {
        "iconv-lite": "npm:iconv-lite@0.4.5"
      }
    },
    "npm:rfc2231@1.3.0": {
      "map": {
        "iconv-lite": "npm:iconv-lite@0.4.5"
      }
    },
    "npm:buffer@4.9.1": {
      "map": {
        "base64-js": "npm:base64-js@1.2.0",
        "ieee754": "npm:ieee754@1.1.8",
        "isarray": "npm:isarray@1.0.0"
      }
    },
    "npm:elliptic@6.3.2": {
      "map": {
        "bn.js": "npm:bn.js@4.11.6",
        "inherits": "npm:inherits@2.0.3",
        "brorand": "npm:brorand@1.0.6",
        "hash.js": "npm:hash.js@1.0.3"
      }
    },
    "npm:cipher-base@1.0.3": {
      "map": {
        "inherits": "npm:inherits@2.0.3"
      }
    },
    "npm:pbkdf2@3.0.9": {
      "map": {
        "create-hmac": "npm:create-hmac@1.1.4"
      }
    },
    "npm:rc-table@5.0.3": {
      "map": {
        "shallowequal": "npm:shallowequal@0.2.2",
        "object-path": "npm:object-path@0.11.2",
        "rc-util": "npm:rc-util@3.4.1"
      }
    },
    "npm:rc-util@3.4.1": {
      "map": {
        "shallowequal": "npm:shallowequal@0.2.2",
        "add-dom-event-listener": "npm:add-dom-event-listener@1.0.1",
        "classnames": "npm:classnames@2.2.5"
      }
    },
    "npm:shallowequal@0.2.2": {
      "map": {
        "lodash.keys": "npm:lodash.keys@3.1.2"
      }
    },
    "npm:add-dom-event-listener@1.0.1": {
      "map": {
        "object-assign": "npm:object-assign@4.1.0"
      }
    },
    "npm:lodash.keys@3.1.2": {
      "map": {
        "lodash._getnative": "npm:lodash._getnative@3.9.1",
        "lodash.isarray": "npm:lodash.isarray@3.0.4",
        "lodash.isarguments": "npm:lodash.isarguments@3.1.0"
      }
    },
    "npm:react-dimensions@1.3.0": {
      "map": {
        "element-resize-event": "npm:element-resize-event@2.0.7"
      }
    },
    "npm:messy@6.12.2": {
      "map": {
        "iconv-lite": "npm:iconv-lite@0.4.13",
        "underscore": "npm:underscore@1.8.3",
        "rfc2231": "npm:rfc2231@1.3.0",
        "quoted-printable": "npm:quoted-printable@1.0.0",
        "rfc2047": "npm:rfc2047@2.0.0"
      }
    },
    "npm:unexpected-messy@6.2.0": {
      "map": {
        "underscore": "npm:underscore@1.7.0",
        "minimist": "npm:minimist@1.1.1"
      }
    },
    "npm:redux@3.6.0": {
      "map": {
        "symbol-observable": "npm:symbol-observable@1.0.4",
        "loose-envify": "npm:loose-envify@1.2.0",
        "lodash-es": "npm:lodash-es@4.16.4",
        "lodash": "npm:lodash@4.16.4"
      }
    },
    "npm:react-select@1.0.0-rc.2": {
      "map": {
        "react-input-autosize": "npm:react-input-autosize@1.1.0",
        "classnames": "npm:classnames@2.2.5"
      }
    },
    "npm:core-js@1.2.7": {
      "map": {}
    },
    "npm:react@15.3.2": {
      "map": {
        "fbjs": "npm:fbjs@0.8.6",
        "loose-envify": "npm:loose-envify@1.3.0",
        "object-assign": "npm:object-assign@4.1.0"
      }
    },
    "npm:isomorphic-fetch@2.2.1": {
      "map": {
        "node-fetch": "npm:node-fetch@1.6.3",
        "whatwg-fetch": "npm:whatwg-fetch@1.1.1"
      }
    },
    "npm:promise@7.1.1": {
      "map": {
        "asap": "npm:asap@2.0.5"
      }
    },
    "npm:node-fetch@1.6.3": {
      "map": {
        "is-stream": "npm:is-stream@1.1.0",
        "encoding": "npm:encoding@0.1.12"
      }
    },
    "npm:encoding@0.1.12": {
      "map": {
        "iconv-lite": "npm:iconv-lite@0.4.15"
      }
    },
    "npm:readable-stream@2.2.2": {
      "map": {
        "core-util-is": "npm:core-util-is@1.0.2",
        "isarray": "npm:isarray@1.0.0",
        "inherits": "npm:inherits@2.0.3",
        "string_decoder": "npm:string_decoder@0.10.31",
        "process-nextick-args": "npm:process-nextick-args@1.0.7",
        "util-deprecate": "npm:util-deprecate@1.0.2",
        "buffer-shims": "npm:buffer-shims@1.0.0"
      }
    },
    "npm:stream-http@2.5.0": {
      "map": {
        "inherits": "npm:inherits@2.0.3",
        "readable-stream": "npm:readable-stream@2.2.2",
        "builtin-status-codes": "npm:builtin-status-codes@2.0.0",
        "to-arraybuffer": "npm:to-arraybuffer@1.0.1",
        "xtend": "npm:xtend@4.0.1"
      }
    },
    "npm:sha.js@2.4.8": {
      "map": {
        "inherits": "npm:inherits@2.0.3"
      }
    },
    "npm:asn1.js@4.9.0": {
      "map": {
        "bn.js": "npm:bn.js@4.11.6",
        "inherits": "npm:inherits@2.0.3",
        "minimalistic-assert": "npm:minimalistic-assert@1.0.0"
      }
    },
    "npm:wampy@4.0.0": {
      "main": "build/wampy.js",
      "map": {
        "websocket": "npm:websocket@1.0.23",
        "msgpack5": "npm:msgpack5@3.4.1"
      }
    },
    "npm:websocket@1.0.23": {
      "map": {
        "yaeti": "npm:yaeti@0.0.4",
        "debug": "npm:debug@2.3.2",
        "typedarray-to-buffer": "npm:typedarray-to-buffer@3.1.2",
        "nan": "npm:nan@2.4.0"
      }
    },
    "npm:msgpack5@3.4.1": {
      "map": {
        "inherits": "npm:inherits@2.0.3",
        "readable-stream": "npm:readable-stream@2.2.2",
        "bl": "npm:bl@1.1.2"
      }
    },
    "npm:debug@2.3.2": {
      "map": {
        "ms": "npm:ms@0.7.2"
      }
    },
    "npm:bl@1.1.2": {
      "map": {
        "readable-stream": "npm:readable-stream@2.0.6"
      }
    },
    "npm:typedarray-to-buffer@3.1.2": {
      "map": {
        "is-typedarray": "npm:is-typedarray@1.0.0"
      }
    },
    "npm:readable-stream@2.0.6": {
      "map": {
        "core-util-is": "npm:core-util-is@1.0.2",
        "inherits": "npm:inherits@2.0.3",
        "isarray": "npm:isarray@1.0.0",
        "process-nextick-args": "npm:process-nextick-args@1.0.7",
        "string_decoder": "npm:string_decoder@0.10.31",
        "util-deprecate": "npm:util-deprecate@1.0.2"
      }
    },
    "npm:fbjs@0.8.6": {
      "map": {
        "loose-envify": "npm:loose-envify@1.3.0",
        "object-assign": "npm:object-assign@4.1.0",
        "core-js": "npm:core-js@1.2.7",
        "isomorphic-fetch": "npm:isomorphic-fetch@2.2.1",
        "promise": "npm:promise@7.1.1",
        "ua-parser-js": "npm:ua-parser-js@0.7.12"
      }
    },
    "npm:loose-envify@1.3.0": {
      "map": {
        "js-tokens": "npm:js-tokens@2.0.0"
      }
    },
    "npm:styled-components@1.1.1": {
      "map": {
        "buffer": "npm:buffer@5.0.1",
        "fbjs": "npm:fbjs@0.8.6",
        "supports-color": "npm:supports-color@3.1.2",
        "glamor": "npm:glamor@2.19.0",
        "lodash": "npm:lodash@4.17.2",
        "inline-style-prefixer": "npm:inline-style-prefixer@2.0.4"
      }
    },
    "npm:glamor@2.19.0": {
      "map": {
        "fbjs": "npm:fbjs@0.8.6",
        "inline-style-prefixer": "npm:inline-style-prefixer@2.0.4"
      }
    },
    "npm:buffer@5.0.1": {
      "map": {
        "ieee754": "npm:ieee754@1.1.8",
        "base64-js": "npm:base64-js@1.2.0"
      }
    },
    "npm:inline-style-prefixer@2.0.4": {
      "map": {
        "bowser": "npm:bowser@1.5.0",
        "hyphenate-style-name": "npm:hyphenate-style-name@1.0.2"
      }
    },
    "npm:jspm-nodelibs-punycode@0.2.0": {
      "map": {
        "punycode-browserify": "npm:punycode@1.4.1"
      }
    },
<<<<<<< HEAD
    "github:jspm/nodelibs-http@0.2.0-alpha": {
      "map": {
        "http-browserify": "npm:stream-http@2.5.0"
      }
    },
    "npm:jspm-nodelibs-domain@0.2.0": {
=======
    "npm:jspm-nodelibs-buffer@0.2.0": {
      "map": {
        "buffer-browserify": "npm:buffer@4.9.1"
      }
    },
    "npm:jspm-nodelibs-domain@0.2.0": {
      "map": {
        "domain-browserify": "npm:domain-browser@1.1.7"
      }
    },
    "npm:jspm-nodelibs-crypto@0.2.0": {
>>>>>>> 4303e39c
      "map": {
        "crypto-browserify": "npm:crypto-browserify@3.11.0"
      }
    },
    "npm:jspm-nodelibs-zlib@0.2.0": {
      "map": {
        "zlib-browserify": "npm:browserify-zlib@0.1.4"
      }
    },
<<<<<<< HEAD
    "npm:jspm-nodelibs-stream@0.2.0": {
      "map": {
        "stream-browserify": "npm:stream-browserify@2.0.1"
      }
    },
    "npm:jspm-nodelibs-buffer@0.2.0": {
      "map": {
        "buffer-browserify": "npm:buffer@4.9.1"
      }
    },
    "npm:jspm-nodelibs-crypto@0.2.0": {
      "map": {
        "crypto-browserify": "npm:crypto-browserify@3.11.0"
=======
    "npm:jspm-nodelibs-url@0.2.0": {
      "map": {
        "url-browserify": "npm:url@0.11.0"
      }
    },
    "npm:jspm-nodelibs-string_decoder@0.2.0": {
      "map": {
        "string_decoder-browserify": "npm:string_decoder@0.10.31"
      }
    },
    "npm:jspm-nodelibs-stream@0.2.0": {
      "map": {
        "stream-browserify": "npm:stream-browserify@2.0.1"
>>>>>>> 4303e39c
      }
    },
    "npm:jspm-nodelibs-os@0.2.0": {
      "map": {
        "os-browserify": "npm:os-browserify@0.2.1"
      }
    },
<<<<<<< HEAD
    "npm:jspm-nodelibs-string_decoder@0.2.0": {
      "map": {
        "string_decoder-browserify": "npm:string_decoder@0.10.31"
      }
    },
    "npm:jspm-nodelibs-url@0.2.0": {
      "map": {
        "url-browserify": "npm:url@0.11.0"
=======
    "github:jspm/nodelibs-http@0.2.0-alpha": {
      "map": {
        "http-browserify": "npm:stream-http@2.5.0"
>>>>>>> 4303e39c
      }
    }
  }
});<|MERGE_RESOLUTION|>--- conflicted
+++ resolved
@@ -314,26 +314,26 @@
     "unexpected-messy": "npm:unexpected-messy@6.2.0",
     "constants": "npm:jspm-nodelibs-constants@0.2.0",
     "assert": "npm:jspm-nodelibs-assert@0.2.0",
-    "buffer": "npm:jspm-nodelibs-buffer@0.2.0",
+    "buffer": "github:jspm/nodelibs-buffer@0.2.0-alpha",
     "child_process": "npm:jspm-nodelibs-child_process@0.2.0",
     "crypto": "npm:jspm-nodelibs-crypto@0.2.0",
     "domain": "npm:jspm-nodelibs-domain@0.2.0",
-    "events": "npm:jspm-nodelibs-events@0.2.0",
-    "fs": "npm:jspm-nodelibs-fs@0.2.0",
+    "events": "github:jspm/nodelibs-events@0.2.0-alpha",
+    "fs": "github:jspm/nodelibs-fs@0.2.0-alpha",
     "http": "github:jspm/nodelibs-http@0.2.0-alpha",
     "https": "npm:jspm-nodelibs-https@0.2.0",
-    "path": "npm:jspm-nodelibs-path@0.2.0",
+    "path": "github:jspm/nodelibs-path@0.2.0-alpha",
     "process": "github:jspm/nodelibs-process@0.2.0-alpha",
-    "stream": "npm:jspm-nodelibs-stream@0.2.0",
+    "stream": "github:jspm/nodelibs-stream@0.2.0-alpha",
     "string_decoder": "npm:jspm-nodelibs-string_decoder@0.2.0",
     "normalizr": "npm:normalizr@2.2.1",
     "react-redux": "npm:react-redux@4.4.5",
     "redux": "npm:redux@3.6.0",
     "redux-thunk": "npm:redux-thunk@2.1.0",
     "svg": "github:npbenjohnson/plugin-svg@0.1.0",
-    "url": "npm:jspm-nodelibs-url@0.2.0",
+    "url": "github:jspm/nodelibs-url@0.2.0-alpha",
     "url-polyfill": "github:github/url-polyfill@0.5.6",
-    "util": "npm:jspm-nodelibs-util@0.2.0",
+    "util": "github:jspm/nodelibs-util@0.2.0-alpha",
     "vm": "npm:jspm-nodelibs-vm@0.2.0",
     "wampy": "npm:wampy@4.0.0",
     "whatwg-fetch": "npm:whatwg-fetch@1.1.1",
@@ -829,85 +829,49 @@
         "punycode-browserify": "npm:punycode@1.4.1"
       }
     },
-<<<<<<< HEAD
+    "npm:jspm-nodelibs-domain@0.2.0": {
+      "map": {
+        "domain-browserify": "npm:domain-browser@1.1.7"
+      }
+    },
+    "npm:jspm-nodelibs-crypto@0.2.0": {
+      "map": {
+        "crypto-browserify": "npm:crypto-browserify@3.11.0"
+      }
+    },
+    "npm:jspm-nodelibs-zlib@0.2.0": {
+      "map": {
+        "zlib-browserify": "npm:browserify-zlib@0.1.4"
+      }
+    },
+    "npm:jspm-nodelibs-string_decoder@0.2.0": {
+      "map": {
+        "string_decoder-browserify": "npm:string_decoder@0.10.31"
+      }
+    },
+    "npm:jspm-nodelibs-os@0.2.0": {
+      "map": {
+        "os-browserify": "npm:os-browserify@0.2.1"
+      }
+    },
     "github:jspm/nodelibs-http@0.2.0-alpha": {
       "map": {
         "http-browserify": "npm:stream-http@2.5.0"
       }
     },
-    "npm:jspm-nodelibs-domain@0.2.0": {
-=======
-    "npm:jspm-nodelibs-buffer@0.2.0": {
+    "github:jspm/nodelibs-buffer@0.2.0-alpha": {
       "map": {
         "buffer-browserify": "npm:buffer@4.9.1"
       }
     },
-    "npm:jspm-nodelibs-domain@0.2.0": {
-      "map": {
-        "domain-browserify": "npm:domain-browser@1.1.7"
-      }
-    },
-    "npm:jspm-nodelibs-crypto@0.2.0": {
->>>>>>> 4303e39c
-      "map": {
-        "crypto-browserify": "npm:crypto-browserify@3.11.0"
-      }
-    },
-    "npm:jspm-nodelibs-zlib@0.2.0": {
-      "map": {
-        "zlib-browserify": "npm:browserify-zlib@0.1.4"
-      }
-    },
-<<<<<<< HEAD
-    "npm:jspm-nodelibs-stream@0.2.0": {
+    "github:jspm/nodelibs-stream@0.2.0-alpha": {
       "map": {
         "stream-browserify": "npm:stream-browserify@2.0.1"
       }
     },
-    "npm:jspm-nodelibs-buffer@0.2.0": {
-      "map": {
-        "buffer-browserify": "npm:buffer@4.9.1"
-      }
-    },
-    "npm:jspm-nodelibs-crypto@0.2.0": {
-      "map": {
-        "crypto-browserify": "npm:crypto-browserify@3.11.0"
-=======
-    "npm:jspm-nodelibs-url@0.2.0": {
+    "github:jspm/nodelibs-url@0.2.0-alpha": {
       "map": {
         "url-browserify": "npm:url@0.11.0"
-      }
-    },
-    "npm:jspm-nodelibs-string_decoder@0.2.0": {
-      "map": {
-        "string_decoder-browserify": "npm:string_decoder@0.10.31"
-      }
-    },
-    "npm:jspm-nodelibs-stream@0.2.0": {
-      "map": {
-        "stream-browserify": "npm:stream-browserify@2.0.1"
->>>>>>> 4303e39c
-      }
-    },
-    "npm:jspm-nodelibs-os@0.2.0": {
-      "map": {
-        "os-browserify": "npm:os-browserify@0.2.1"
-      }
-    },
-<<<<<<< HEAD
-    "npm:jspm-nodelibs-string_decoder@0.2.0": {
-      "map": {
-        "string_decoder-browserify": "npm:string_decoder@0.10.31"
-      }
-    },
-    "npm:jspm-nodelibs-url@0.2.0": {
-      "map": {
-        "url-browserify": "npm:url@0.11.0"
-=======
-    "github:jspm/nodelibs-http@0.2.0-alpha": {
-      "map": {
-        "http-browserify": "npm:stream-http@2.5.0"
->>>>>>> 4303e39c
       }
     }
   }
