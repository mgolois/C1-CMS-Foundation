--- conflicted
+++ resolved
@@ -321,13 +321,9 @@
     "domain": "npm:jspm-nodelibs-domain@0.2.0",
     "events": "npm:jspm-nodelibs-events@0.2.0",
     "fs": "npm:jspm-nodelibs-fs@0.2.0",
-    "http": "npm:jspm-nodelibs-http@0.2.0",
+    "http": "github:jspm/nodelibs-http@0.2.0-alpha",
     "https": "npm:jspm-nodelibs-https@0.2.0",
-<<<<<<< HEAD
     "path": "npm:jspm-nodelibs-path@0.2.1",
-=======
-    "path": "npm:jspm-nodelibs-path@0.2.0",
->>>>>>> bf3224e6
     "process": "npm:jspm-nodelibs-process@0.2.0",
     "stream": "npm:jspm-nodelibs-stream@0.2.0",
     "string_decoder": "npm:jspm-nodelibs-string_decoder@0.2.0",
@@ -856,15 +852,6 @@
         "regenerator-runtime": "npm:regenerator-runtime@0.10.1"
       }
     },
-    "npm:stream-http@2.6.1": {
-      "map": {
-        "inherits": "npm:inherits@2.0.3",
-        "readable-stream": "npm:readable-stream@2.2.2",
-        "builtin-status-codes": "npm:builtin-status-codes@3.0.0",
-        "to-arraybuffer": "npm:to-arraybuffer@1.0.1",
-        "xtend": "npm:xtend@4.0.1"
-      }
-    },
     "npm:asn1.js@4.9.1": {
       "map": {
         "bn.js": "npm:bn.js@4.11.6",
@@ -920,59 +907,18 @@
         "glamor": "npm:glamor@2.20.20"
       }
     },
-    "npm:jspm-nodelibs-http@0.2.0": {
-      "map": {
-        "http-browserify": "npm:stream-http@2.6.1"
-      }
-    },
-    "npm:jspm-nodelibs-crypto@0.2.0": {
-      "map": {
-        "crypto-browserify": "npm:crypto-browserify@3.11.0"
-      }
-    },
-    "npm:jspm-nodelibs-domain@0.2.0": {
-      "map": {
-        "domain-browserify": "npm:domain-browser@1.1.7"
-      }
-    },
-    "npm:jspm-nodelibs-url@0.2.0": {
-      "map": {
-        "url-browserify": "npm:url@0.11.0"
-      }
-    },
-    "npm:jspm-nodelibs-string_decoder@0.2.0": {
-      "map": {
-        "string_decoder-browserify": "npm:string_decoder@0.10.31"
-      }
-    },
-    "npm:jspm-nodelibs-http@0.2.0": {
+    "npm:stream-http@2.5.0": {
+      "map": {
+        "inherits": "npm:inherits@2.0.3",
+        "readable-stream": "npm:readable-stream@2.2.2",
+        "to-arraybuffer": "npm:to-arraybuffer@1.0.1",
+        "xtend": "npm:xtend@4.0.1",
+        "builtin-status-codes": "npm:builtin-status-codes@2.0.0"
+      }
+    },
+    "github:jspm/nodelibs-http@0.2.0-alpha": {
       "map": {
         "http-browserify": "npm:stream-http@2.5.0"
-      }
-    },
-    "npm:jspm-nodelibs-stream@0.2.0": {
-      "map": {
-        "stream-browserify": "npm:stream-browserify@2.0.1"
-      }
-    },
-    "npm:jspm-nodelibs-buffer@0.2.0": {
-      "map": {
-        "buffer-browserify": "npm:buffer@4.9.1"
-      }
-    },
-    "npm:jspm-nodelibs-os@0.2.0": {
-      "map": {
-        "os-browserify": "npm:os-browserify@0.2.1"
-      }
-    },
-    "npm:jspm-nodelibs-punycode@0.2.0": {
-      "map": {
-        "punycode-browserify": "npm:punycode@1.4.1"
-      }
-    },
-    "npm:jspm-nodelibs-zlib@0.2.0": {
-      "map": {
-        "zlib-browserify": "npm:browserify-zlib@0.1.4"
       }
     }
   }
