--- conflicted
+++ resolved
@@ -85,13 +85,8 @@
 			<add name="UrlRoutingHandler" preCondition="integratedMode" verb="*" path="UrlRouting.axd" type="System.Web.HttpForbiddenHandler, System.Web, Version=2.0.0.0, Culture=neutral, PublicKeyToken=b03f5f7f11d50a3a" />
 		</handlers>
 		<staticContent>
-<<<<<<< HEAD
-			<remove fileExtension=".json" />
-=======
       <clientCache cacheControlMode="UseMaxAge" cacheControlMaxAge="30.00:00:00" />
       <remove fileExtension=".json" />
-			<remove fileExtension=".scss" />
->>>>>>> 91e3f4a7
 			<mimeMap fileExtension=".json" mimeType="application/json" />
 		</staticContent>
     <urlCompression doDynamicCompression="true" doStaticCompression="true" dynamicCompressionBeforeCache="true" />
