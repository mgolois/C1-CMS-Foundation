﻿<configuration>
  <!-- Hey Dev! Changing or removing existing elements in this file may cause functionality in Orckestra CMS to break -->
  <system.web>
    <trust level="Full" />
    <globalization requestEncoding="utf-8" responseEncoding="utf-8" />
    <customErrors mode="Off">
      <error statusCode="404" redirect="Renderers/FileNotFoundHandler.ashx" />
    </customErrors>
    <compilation debug="true" optimizeCompilations="false">
      <assemblies>
        <add assembly="System.Runtime, Version=4.0.0.0, Culture=neutral, PublicKeyToken=B03F5F7F11D50A3A" />
        <add assembly="System.Security, Version=4.0.0.0, Culture=neutral, PublicKeyToken=B03F5F7F11D50A3A" />
        <add assembly="System.Workflow.ComponentModel, Version=4.0.0.0, Culture=neutral, PublicKeyToken=31BF3856AD364E35" />
        <add assembly="System.Workflow.Activities, Version=4.0.0.0, Culture=neutral, PublicKeyToken=31bf3856ad364e35" />
        <add assembly="System.Transactions, Version=4.0.0.0, Culture=neutral, PublicKeyToken=b77a5c561934e089" />
        <add assembly="System.Collections, Version=4.0.0.0, Culture=neutral, PublicKeyToken=b03f5f7f11d50a3a" />
        <add assembly="System.IO.Compression, Version=4.0.0.0, Culture=neutral, PublicKeyToken=b77a5c561934e089" />
      </assemblies>
      <buildProviders>
        <add extension=".cshtml" type="System.Web.WebPages.Razor.RazorBuildProvider, System.Web.WebPages.Razor" />
      </buildProviders>
    </compilation>
    <httpRuntime targetFramework="4.6.1" maxRequestLength="20480" relaxedUrlToFileSystemMapping="true" requestPathInvalidCharacters="&lt;,&gt;,*,%,&amp;,\,?" />
    <!-- colon removed from @requestPathInvalidCharacters -->
    <xhtmlConformance mode="Strict" />
    <trace enabled="false" traceMode="SortByTime" requestLimit="100" writeToDiagnosticsTrace="false" pageOutput="true" />
    <pages clientIDMode="AutoID">
      <controls>
        <add tagPrefix="f" namespace="Composite.Plugins.PageTemplates.MasterPages.Controls.Functions" assembly="Composite" />
        <add tagPrefix="c1" namespace="Composite.Plugins.PageTemplates.MasterPages.Controls.Rendering" assembly="Composite" />
      </controls>
    </pages>
    <!--  IIS6 & IIS7 Classic mode -->
    <httpModules>
      <add name="ApplicationOfflineCheck" type="Composite.Core.Application.ApplicationOfflineCheckHttpModule, Composite" />
      <add name="AjaxResponseHandler" type="Composite.Core.WebClient.Ajax.AjaxResponseHttpModule, Composite" />
      <add name="CompositeAdministrativeResponseFilter" type="Composite.Core.WebClient.HttpModules.AdministrativeResponseFilterHttpModule, Composite" />
      <add name="CompositeAdministrativeAuthorization" type="Composite.Core.WebClient.HttpModules.AdministrativeAuthorizationHttpModule, Composite" />
      <add name="CompositeRequestInterceptor" type="Composite.Core.WebClient.Renderings.RequestInterceptorHttpModule, Composite" />
      <add name="CompositeAdministrativeDataScopeSetter" type="Composite.Core.WebClient.HttpModules.AdministrativeDataScopeSetterHttpModule, Composite" />
      <add name="CompositeAdministrativeCultureSetter" type="Composite.Core.WebClient.HttpModules.AdministrativeCultureSetterHttpModule, Composite" />
    </httpModules>
    <caching>
      <outputCacheSettings>
        <outputCacheProfiles>
          <add name="C1Page" duration="0" varyByCustom="C1Page" varyByParam="*" />
        </outputCacheProfiles>
      </outputCacheSettings>
    </caching>
    <httpHandlers>
      <add verb="GET" path="sitemap.xml" type="Composite.AspNet.SiteMapHandler, Composite" />
    </httpHandlers>
    <siteMap defaultProvider="CompositeC1">
      <providers>
        <add name="CompositeC1" type="Composite.AspNet.CmsPageSiteMapProvider, Composite" />
      </providers>
    </siteMap>
  </system.web>
  <system.codedom>
    <compilers>
      <compiler language="c#;cs;csharp" extension=".cs" type="Microsoft.CodeDom.Providers.DotNetCompilerPlatform.CSharpCodeProvider, Microsoft.CodeDom.Providers.DotNetCompilerPlatform, Version=0.2.0.0, Culture=neutral" warningLevel="4" />
      <compiler language="vb;vbs;visualbasic;vbscript" extension=".vb" compilerOptions="/optioninfer+" type="Microsoft.VisualBasic.VBCodeProvider, System, Version=4.0.0.0, Culture=neutral, PublicKeyToken=b77a5c561934e089">
        <providerOption name="CompilerVersion" value="v4.0" />
      </compiler>
    </compilers>
  </system.codedom>
  <!-- IIS7 Intergrated mode configuration -->
  <system.webServer>
    <validation validateIntegratedModeConfiguration="false" />
    <modules runAllManagedModulesForAllRequests="true">
      <remove name="UrlRoutingModule" />
      <add name="ApplicationOfflineCheck" type="Composite.Core.Application.ApplicationOfflineCheckHttpModule, Composite" />
      <add name="AjaxResponseHandler" type="Composite.Core.WebClient.Ajax.AjaxResponseHttpModule, Composite" />
      <add name="CompositeAdministrativeResponseFilter" type="Composite.Core.WebClient.HttpModules.AdministrativeResponseFilterHttpModule, Composite" />
      <add name="CompositeAdministrativeAuthorization" type="Composite.Core.WebClient.HttpModules.AdministrativeAuthorizationHttpModule, Composite" />
      <add name="CompositeRequestInterceptor" type="Composite.Core.WebClient.Renderings.RequestInterceptorHttpModule, Composite" />
      <add name="CompositeAdministrativeDataScopeSetter" type="Composite.Core.WebClient.HttpModules.AdministrativeDataScopeSetterHttpModule, Composite" />
      <add name="CompositeAdministrativeCultureSetter" type="Composite.Core.WebClient.HttpModules.AdministrativeCultureSetterHttpModule, Composite" />
      <add name="UrlRoutingModule" type="System.Web.Routing.UrlRoutingModule, System.Web, Version=4.0.0.0, Culture=neutral, PublicKeyToken=b03f5f7f11d50a3a" />
    </modules>
    <handlers>
      <add name="SiteMap" verb="GET" path="sitemap.xml" type="Composite.AspNet.SiteMapHandler, Composite" />
      <add name="Wildcard ASP.NET mapping" preCondition="classicMode,runtimeVersionv4.0,bitness32" path="*" verb="*" modules="IsapiModule" scriptProcessor="%windir%\Microsoft.NET\Framework\v4.0.30319\aspnet_isapi.dll" resourceType="Unspecified" requireAccess="None" />
      <add name="Wildcard ASP.NET mapping (x64)" preCondition="classicMode,runtimeVersionv4.0,bitness64" path="*" verb="*" modules="IsapiModule" scriptProcessor="%windir%\Microsoft.NET\Framework64\v4.0.30319\aspnet_isapi.dll" resourceType="Unspecified" requireAccess="None" />
      <add name="UrlRoutingHandler" preCondition="integratedMode" verb="*" path="UrlRouting.axd" type="System.Web.HttpForbiddenHandler, System.Web, Version=2.0.0.0, Culture=neutral, PublicKeyToken=b03f5f7f11d50a3a" />
    </handlers>
    <staticContent>
      <clientCache cacheControlMode="NoControl" />
      <remove fileExtension=".json" />
<<<<<<< HEAD
			<mimeMap fileExtension=".json" mimeType="application/json" />
		</staticContent>
=======
      <remove fileExtension=".scss" />
      <mimeMap fileExtension=".json" mimeType="application/json" />
      <mimeMap fileExtension=".scss" mimeType="text/css" />
    </staticContent>
>>>>>>> 67f06db2
    <urlCompression doDynamicCompression="true" doStaticCompression="true" dynamicCompressionBeforeCache="true" />
  </system.webServer>
  <system.serviceModel>
    <serviceHostingEnvironment multipleSiteBindingsEnabled="true" />
  </system.serviceModel>
  <runtime>
    <assemblyBinding xmlns="urn:schemas-microsoft-com:asm.v1">
      <dependentAssembly>
        <assemblyIdentity name="System.Collections.Immutable" culture="neutral" publicKeyToken="b03f5f7f11d50a3a" />
        <codeBase version="1.1.20.0" href="bin\ExtraDllVersion\System.Collections.Immutable.dll" />
        <bindingRedirect oldVersion="0.0.0.0-1.1.20.0" newVersion="1.1.20.0" />
      </dependentAssembly>
    </assemblyBinding>
  </runtime>
</configuration><|MERGE_RESOLUTION|>--- conflicted
+++ resolved
@@ -87,15 +87,10 @@
     <staticContent>
       <clientCache cacheControlMode="NoControl" />
       <remove fileExtension=".json" />
-<<<<<<< HEAD
-			<mimeMap fileExtension=".json" mimeType="application/json" />
-		</staticContent>
-=======
       <remove fileExtension=".scss" />
       <mimeMap fileExtension=".json" mimeType="application/json" />
       <mimeMap fileExtension=".scss" mimeType="text/css" />
     </staticContent>
->>>>>>> 67f06db2
     <urlCompression doDynamicCompression="true" doStaticCompression="true" dynamicCompressionBeforeCache="true" />
   </system.webServer>
   <system.serviceModel>
