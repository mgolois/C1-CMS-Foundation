﻿using System;
using System.Collections.Generic;
using System.Linq;
using System.Text;
using System.Transactions;
using Composite.C1Console.Actions;
using Composite.C1Console.Actions.Data;
using Composite.C1Console.Events;
using Composite.C1Console.Elements;
using Composite.Core.Linq;
using Composite.Core.ResourceSystem;
using Composite.Core.ResourceSystem.Icons;
using Composite.C1Console.Security;
using Composite.Data.Transactions;
using Composite.C1Console.Users;
using Composite.Data.Validation;
using Microsoft.Practices.EnterpriseLibrary.Validation;
using Composite.Data.Types;


namespace Composite.Data.ProcessControlled.ProcessControllers.GenericPublishProcessController
{
    /// <summary>
    /// </summary>
    /// <exclude />
    [System.ComponentModel.EditorBrowsable(System.ComponentModel.EditorBrowsableState.Never)]
    public sealed class GenericPublishProcessController : IPublishProcessController
    {
        private static readonly string _oldPublishedStatusTag = "OldPublishedStatus";

        /// <exclude />
        public const string Draft = "draft";

        /// <exclude />
        public const string AwaitingApproval = "awaitingApproval";

        /// <exclude />
        public const string AwaitingPublication = "awaitingPublication";

        /// <exclude />
        public const string Published = "published";

<<<<<<< HEAD
        /// <exclude />
        public const string SentToDraft = "sentToDraft";
=======
        private static readonly string _bulkPublishingCommands = "BulkPublishingCommands";
>>>>>>> 6dc17090

        private static readonly string _backToAwaitingApproval = "awaitingApprovalBack";
        private static readonly string _forwardToAwaitingApproval = "awaitingApprovalForward";
        private static readonly string _backToAwaitingPublication = "awaitingPublicationBack";
        private static readonly string _forwardToAwaitingPublication = "awaitingPublicationForward";

        private static readonly string _draftDisabled = "draftDisabled";
        private static readonly string _awaitingApprovalDisabled = "awaitingApprovalDisabled";
        private static readonly string _awaitingPublicationDisabled = "awaitingPublicationDisabled";
        private static readonly string _publishedDisabled = "publishedDisabled";

        private readonly IDictionary<string, IList<string>> _transitions;
        private readonly IDictionary<string, IList<string>> _visualTransitions;
        private readonly IDictionary<string, string> _transitionNames;
        private readonly IDictionary<string, Func<ElementAction>> _visualTransitionsActions;  // Using visual transition names as keys


        /// <exclude />
        public static ResourceHandle SendForwardForApproval { get { return GetIconHandle("item-send-forward-for-approval"); } }

        /// <exclude />
        public static ResourceHandle SendForwardForPublication { get { return GetIconHandle("item-send-forward-for-publication"); } }

        /// <exclude />
        public static ResourceHandle Publish { get { return GetIconHandle("item-publish"); } }

        /// <exclude />
        public static ResourceHandle Unpublish { get { return GetIconHandle("item-unpublish"); } }

        /// <exclude />
        public static ResourceHandle UndoUnpublishedChanges { get { return GetIconHandle("item-undo-unpublished-changes"); } }

        /// <exclude />
        public static ResourceHandle SendBackToDraft { get { return GetIconHandle("item-send-back-to-draft"); } }

        /// <exclude />
        public static ResourceHandle SendBackForApproval { get { return GetIconHandle("item-send-back-for-approval"); } }

        /// <exclude />
        public static ResourceHandle SendBackForPublication { get { return GetIconHandle("item-send-back-for-publication"); } }

        /// <exclude />
        public static readonly ActionGroup WorkflowActionGroup = new ActionGroup("Workflow", ActionGroupPriority.PrimaryMedium);

        /// <exclude />
        public static readonly IEnumerable<PermissionType> AwaitingPublicationActionPermissionType = new PermissionType[] { PermissionType.Approve };

        /// <exclude />
        public GenericPublishProcessController()
        {
            _transitions = new Dictionary<string, IList<string>>
            {
                {Draft, new List<string> {AwaitingApproval, AwaitingPublication, Published}},
                {SentToDraft, new List<string> {AwaitingApproval, AwaitingPublication, Published}},
                {AwaitingApproval, new List<string> {Draft, AwaitingPublication, Published}},
                {AwaitingPublication, new List<string> {Draft, AwaitingApproval, Published}},
                {Published, new List<string> {Draft, AwaitingApproval, AwaitingPublication}}
            };

            _visualTransitions = new Dictionary<string, IList<string>>
            {
                {Draft, new List<string> { _draftDisabled, _forwardToAwaitingApproval, _forwardToAwaitingPublication, Published }},
                {SentToDraft, new List<string> { _draftDisabled, _forwardToAwaitingApproval, _forwardToAwaitingPublication, Published }},
                {AwaitingApproval, new List<string> { Draft, _awaitingApprovalDisabled, _forwardToAwaitingPublication, Published }},
                {AwaitingPublication, new List<string> { Draft, _backToAwaitingApproval, _awaitingPublicationDisabled, Published }},
                {Published, new List<string>()} // when public, no "send to" available.
            };

            _transitionNames = new Dictionary<string, string>
            {
<<<<<<< HEAD
                {Draft, "Draft"},
                {SentToDraft, "Sent to Draft"},
                {AwaitingApproval, "Awaiting Approval"},
                {AwaitingPublication, "Awaiting Publication"},
                {Published, "Published"}
=======
                {Draft, StringResourceSystemFacade.GetString("Composite.Management", "PublishingStatus.draft")},
                {AwaitingApproval, StringResourceSystemFacade.GetString("Composite.Management", "PublishingStatus.awaitingApproval")},
                {AwaitingPublication, StringResourceSystemFacade.GetString("Composite.Management", "PublishingStatus.awaitingPublication")},
                {Published, StringResourceSystemFacade.GetString("Composite.Management", "PublishingStatus.published")}
>>>>>>> 6dc17090
            };

            Func<ElementAction> sendBackToDraftAction = () => new ElementAction(new ActionHandle(new ProxyDataActionToken(ActionIdentifier.SendToDraft) { DoIgnoreEntityTokenLocking = true }))
            {
                VisualData = new ActionVisualizedData
                {
                    Label = StringResourceSystemFacade.GetString("Composite.Plugins.GenericPublishProcessController", "SendToDraft"),
                    ToolTip = StringResourceSystemFacade.GetString("Composite.Plugins.GenericPublishProcessController", "SendToDraftToolTip"),
                    Icon = GenericPublishProcessController.SendBackToDraft,
                    Disabled = false,
                    ActionLocation = new ActionLocation
                    {
                        ActionType = ActionType.Other,
                        IsInFolder = false,
                        IsInToolbar = true,
                        ActionGroup = WorkflowActionGroup
                    }
                },
                TagValue = _bulkPublishingCommands
            };


            Func<ElementAction> sendForwardToAwaitingApprovalAction = () => new ElementAction(new ActionHandle(new ProxyDataActionToken(ActionIdentifier.SendForApproval) { DoIgnoreEntityTokenLocking = true }))
            {
                VisualData = new ActionVisualizedData
                {
                    Label = StringResourceSystemFacade.GetString("Composite.Plugins.GenericPublishProcessController", "SendForApproval"),
                    ToolTip = StringResourceSystemFacade.GetString("Composite.Plugins.GenericPublishProcessController", "SendForApprovalToolTip"),
                    Icon = GenericPublishProcessController.SendForwardForApproval,
                    Disabled = false,
                    ActionLocation = new ActionLocation
                    {
                        ActionType = ActionType.Other,
                        IsInFolder = false,
                        IsInToolbar = true,
                        ActionGroup = WorkflowActionGroup
                    }
                },
                TagValue = _bulkPublishingCommands
            };


            Func<ElementAction> sendForwardToAwaitingPublicationAction = () => new ElementAction(new ActionHandle(new ProxyDataActionToken(ActionIdentifier.SendForPublication) { DoIgnoreEntityTokenLocking = true }))
            {
                VisualData = new ActionVisualizedData
                {
                    Label = StringResourceSystemFacade.GetString("Composite.Plugins.GenericPublishProcessController", "SendForPublication"),
                    ToolTip = StringResourceSystemFacade.GetString("Composite.Plugins.GenericPublishProcessController", "SendForPublicationToolTip"),
                    Icon = GenericPublishProcessController.SendForwardForPublication,
                    Disabled = false,
                    ActionLocation = new ActionLocation
                    {
                        ActionType = ActionType.Other,
                        IsInFolder = false,
                        IsInToolbar = true,
                        ActionGroup = WorkflowActionGroup
                    }
                },
                TagValue = _bulkPublishingCommands
            };


            Func<ElementAction> publishAction = () => new ElementAction(new ActionHandle(new ProxyDataActionToken(ActionIdentifier.Publish) {DoIgnoreEntityTokenLocking = true}))
            {
                VisualData = new ActionVisualizedData
                {
                    Label = StringResourceSystemFacade.GetString("Composite.Plugins.GenericPublishProcessController", "Publish"),
                    ToolTip = StringResourceSystemFacade.GetString("Composite.Plugins.GenericPublishProcessController", "PublishToolTip"),
                    Icon = GenericPublishProcessController.Publish,
                    Disabled = false,
                    BulkExecutionDialog = new DialogStrings
                    {
                        Title = LocalizationFiles.Composite_Plugins_PageElementProvider.ViewUnpublishedItems_PublishConfirmTitle,
                        Text = LocalizationFiles.Composite_Plugins_PageElementProvider.ViewUnpublishedItems_PublishConfirmText
                    },
                    ActionLocation = new ActionLocation
                    {
                        ActionType = ActionType.Other,
                        IsInFolder = false,
                        IsInToolbar = true,
                        ActionGroup = WorkflowActionGroup,
                        ActionBundle = "Publish"
                    }
                },
                TagValue = _bulkPublishingCommands
			};


            // "arrow pointing left when state change is going backwards" actions
            Func<ElementAction> sendBackToAwaitingApprovalAction = () => new ElementAction(new ActionHandle(new ProxyDataActionToken(ActionIdentifier.SendForApproval) { DoIgnoreEntityTokenLocking = true }))
            {
                VisualData = new ActionVisualizedData
                {
                    Label = StringResourceSystemFacade.GetString("Composite.Plugins.GenericPublishProcessController", "SendForApproval"),
                    ToolTip = StringResourceSystemFacade.GetString("Composite.Plugins.GenericPublishProcessController", "SendForApprovalToolTip"),
                    Icon = GenericPublishProcessController.SendForwardForApproval,
                    Disabled = false,
                    ActionLocation = new ActionLocation
                    {
                        ActionType = ActionType.Other,
                        IsInFolder = false,
                        IsInToolbar = true,
                        ActionGroup = WorkflowActionGroup
                    }
                },
                TagValue = _bulkPublishingCommands
            };


            Func<ElementAction> sendBackToAwaitingPublicationAction = () => new ElementAction(new ActionHandle(new ProxyDataActionToken(ActionIdentifier.SendForPublication) { DoIgnoreEntityTokenLocking = true }))
            {
                VisualData = new ActionVisualizedData
                {
                    Label = StringResourceSystemFacade.GetString("Composite.Plugins.GenericPublishProcessController", "SendForPublication"),
                    ToolTip = StringResourceSystemFacade.GetString("Composite.Plugins.GenericPublishProcessController", "SendForPublicationToolTip"),
                    Icon = GenericPublishProcessController.SendForwardForApproval,
                    Disabled = false,
                    ActionLocation = new ActionLocation
                    {
                        ActionType = ActionType.Other,
                        IsInFolder = false,
                        IsInToolbar = true,
                        ActionGroup = WorkflowActionGroup
                    }
                },
                TagValue = _bulkPublishingCommands,
            };


            // disabled actions
            Func<ElementAction> draftActionDisabled = () => new ElementAction(new ActionHandle(new ProxyDataActionToken(ActionIdentifier.SendToDraft) { DoIgnoreEntityTokenLocking = true }))
            {
                VisualData = new ActionVisualizedData
                {
                    Label = StringResourceSystemFacade.GetString("Composite.Plugins.GenericPublishProcessController", "SendToDraft"),
                    ToolTip = StringResourceSystemFacade.GetString("Composite.Plugins.GenericPublishProcessController", "SendToDraftToolTip"),
                    Icon = GenericPublishProcessController.SendBackToDraft,
                    Disabled = true,
                    ActionLocation = new ActionLocation
                    {
                        ActionType = ActionType.Other,
                        IsInFolder = false,
                        IsInToolbar = true,
                        ActionGroup = WorkflowActionGroup
                    }
                },
                TagValue = _bulkPublishingCommands
            };


            Func<ElementAction> awaitingApprovalActionDisabled = () => new ElementAction(new ActionHandle(new ProxyDataActionToken(ActionIdentifier.SendForApproval) { DoIgnoreEntityTokenLocking = true }))
            {
                VisualData = new ActionVisualizedData
                {
                    Label = StringResourceSystemFacade.GetString("Composite.Plugins.GenericPublishProcessController", "SendForApproval"),
                    ToolTip = StringResourceSystemFacade.GetString("Composite.Plugins.GenericPublishProcessController", "SendForApprovalToolTip"),
                    Icon = GenericPublishProcessController.SendForwardForApproval,
                    Disabled = true,
                    ActionLocation = new ActionLocation
                    {
                        ActionType = ActionType.Other,
                        IsInFolder = false,
                        IsInToolbar = true,
                        ActionGroup = WorkflowActionGroup
                    }
                },
                TagValue = _bulkPublishingCommands
            };


            Func<ElementAction> awaitingPublicationActionDisabled = () => new ElementAction(new ActionHandle(new ProxyDataActionToken(ActionIdentifier.SendForPublication) { DoIgnoreEntityTokenLocking = true }))
            {
                VisualData = new ActionVisualizedData
                {
                    Label = StringResourceSystemFacade.GetString("Composite.Plugins.GenericPublishProcessController", "SendForPublication"),
                    ToolTip = StringResourceSystemFacade.GetString("Composite.Plugins.GenericPublishProcessController", "SendForPublicationToolTip"),
                    Icon = GenericPublishProcessController.SendBackForPublication,
                    Disabled = true,
                    ActionLocation = new ActionLocation
                    {
                        ActionType = ActionType.Other,
                        IsInFolder = false,
                        IsInToolbar = true,
                        ActionGroup = WorkflowActionGroup
                    }
                },
                TagValue = _bulkPublishingCommands
            };


            Func<ElementAction> publishActionDisabled = () => new ElementAction(new ActionHandle(new DisabledActionToken()))
            {
                VisualData = new ActionVisualizedData
                {
                    Label = StringResourceSystemFacade.GetString("Composite.Plugins.GenericPublishProcessController", "Publish"),
                    ToolTip = StringResourceSystemFacade.GetString("Composite.Plugins.GenericPublishProcessController", "PublishToolTip"),
                    Icon = GenericPublishProcessController.Publish,
                    Disabled = true,
                    ActionLocation = new ActionLocation
                    {
                        ActionType = ActionType.Other,
                        IsInFolder = false,
                        IsInToolbar = true,
                        ActionGroup = WorkflowActionGroup
                    }
                },
                TagValue = _bulkPublishingCommands
            };

            _visualTransitionsActions = new Dictionary<string, Func<ElementAction>>
            {
                {Draft, sendBackToDraftAction},
                {_backToAwaitingApproval, sendBackToAwaitingApprovalAction},
                {_backToAwaitingPublication, sendBackToAwaitingPublicationAction},

                {_forwardToAwaitingApproval, sendForwardToAwaitingApprovalAction},
                {_forwardToAwaitingPublication, sendForwardToAwaitingPublicationAction},
                {Published, publishAction},

                {_draftDisabled, draftActionDisabled},
                {_awaitingApprovalDisabled, awaitingApprovalActionDisabled},
                {_awaitingPublicationDisabled, awaitingPublicationActionDisabled},
                {_publishedDisabled, publishActionDisabled}
            };
        }



        /// <exclude />
        public List<ElementAction> GetActions(IData data, Type elementProviderType)
        {
            if (!(data is IPublishControlled) ||
                !data.DataSourceId.DataScopeIdentifier.Equals(DataScopeIdentifier.Administrated))
            {
                return new List<ElementAction>();
            }

            if (data is ILocalizedControlled && !UserSettings.ActiveLocaleCultureInfo.Equals(data.DataSourceId.LocaleScope))
            {
                return new List<ElementAction>();
            }

            var publishControlled = (IPublishControlled)data;

            IList<string> visualTrans = _visualTransitions[publishControlled.PublicationStatus];

            var clientActions = visualTrans.Select(newState => _visualTransitionsActions[newState]()).ToList();


            IData publicData = DataFacade.GetDataFromOtherScope(data, DataScopeIdentifier.Public, true, false).FirstOrDefault();
            if (publicData != null)
            {
                var unpublishAction = new ElementAction(new ActionHandle(new ProxyDataActionToken(ActionIdentifier.Unpublish) { DoIgnoreEntityTokenLocking = true }))
                {
                    VisualData = new ActionVisualizedData
                    {
                        Label = StringResourceSystemFacade.GetString("Composite.Plugins.GenericPublishProcessController", "Unpublish"),
                        ToolTip = StringResourceSystemFacade.GetString("Composite.Plugins.GenericPublishProcessController", "UnpublishToolTip"),
                        Icon = GenericPublishProcessController.Unpublish,
                        Disabled = false,
                        ActionLocation = new ActionLocation
                        {
                            ActionType = ActionType.Other,
                            IsInFolder = false,
                            IsInToolbar = true,
                            ActionGroup = WorkflowActionGroup
                        }
                    }
                };

                clientActions.Add(unpublishAction);



                if ((publishControlled.PublicationStatus == Draft)|| (publishControlled.PublicationStatus == SentToDraft))
                {
                    if (ProcessControllerAttributesFacade.IsActionIgnored(elementProviderType, GenericPublishProcessControllerActionTypeNames.UndoUnpublishedChanges) == false)
                    {
                        ActionToken actionToken;

                        IActionTokenProvider actionTokenProvider = ProcessControllerAttributesFacade.GetActionTokenProvider(elementProviderType, GenericPublishProcessControllerActionTypeNames.UndoUnpublishedChanges);
                        if (actionTokenProvider != null)
                        {
                            actionToken = actionTokenProvider.GetActionToken(GenericPublishProcessControllerActionTypeNames.UndoUnpublishedChanges, data);
                        }
                        else
                        {
                            actionToken = new UndoPublishedChangesActionToken();
                        }

                        var undoPublishedChangesAction = new ElementAction(new ActionHandle(actionToken))
                        {
                            VisualData = new ActionVisualizedData
                            {
                                Label = StringResourceSystemFacade.GetString("Composite.Plugins.GenericPublishProcessController", "UndoPublishedChanges"),
                                ToolTip = StringResourceSystemFacade.GetString("Composite.Plugins.GenericPublishProcessController", "UndoPublishedChangesToolTip"),
                                Icon = GenericPublishProcessController.UndoUnpublishedChanges,
                                Disabled = false,
                                ActionLocation = new ActionLocation
                                {
                                    ActionType = ActionType.Other,
                                    IsInFolder = false,
                                    IsInToolbar = true,
                                    ActionGroup = WorkflowActionGroup
                                }
                            }
                        };

                        clientActions.Add(undoPublishedChangesAction);
                    }
                }
            }

            return clientActions;
        }



        /// <exclude />
        public void SetStartStatus(IData data)
        {
            if (!(data is IPublishControlled) ||
                !data.DataSourceId.DataScopeIdentifier.Equals(DataScopeIdentifier.Administrated))
            {
                return;
            }

            var publishControlled = (IPublishControlled)data;
            publishControlled.PublicationStatus = Draft;
        }



        /// <exclude />
        public IDictionary<string, string> GetValidTransitions(IData data)
        {
            if (!(data is IPublishControlled) ||
                !data.DataSourceId.DataScopeIdentifier.Equals(DataScopeIdentifier.Administrated))
            {
                return new Dictionary<string, string>();
            }

            return _transitionNames;
        }



        /// <exclude />
        public bool OnAfterBuildNew(IData data)
        {
            var publishControlled = (IPublishControlled)data;

            publishControlled.PublicationStatus = Draft;

            return true;
        }



        /// <exclude />
        public bool OnAfterDataUpdated(IData data)
        {
            DataFacade.RemoveDataTag(data, _oldPublishedStatusTag);

            if (!data.DataSourceId.DataScopeIdentifier.Equals(DataScopeIdentifier.Administrated)) return false;

            var publishControlled = (IPublishControlled)data;

            if (publishControlled.PublicationStatus == Published)
            {
                using (new DataScope(DataScopeIdentifier.Public))
                {
                    var existing = DataFacade.GetDataFromOtherScope((IData)publishControlled, DataScopeIdentifier.Public).Evaluate();

                    if (existing.Any())
                    {
                        DataFacade.Delete(existing, CascadeDeleteType.Disable);
                    }

                    DataFacade.AddNew(data);
                }

                return true;
            }

            // Check when do we have this situation
            return false;
        }



        /// <exclude />
        public void ValidateTransition(IData data, string status)
        {
            var publishControlled = (IPublishControlled)data;
            string oldTag;
            if (DataFacade.TryGetDataTag<string>(publishControlled, _oldPublishedStatusTag, out oldTag))
            {
                if (status != oldTag)
                {
                    if (!_transitions[oldTag].Contains(status))
                    {
                        throw new ArgumentException("Invalid transition");
                    }
                }
            }
            else
            {
                if (!String.IsNullOrEmpty(publishControlled.PublicationStatus) && status != publishControlled.PublicationStatus)
                {
                    if (_transitions[publishControlled.PublicationStatus].Contains(status) == false)
                    {
                        throw new ArgumentException("Invalid transition");
                    }
                }
            }

            DataFacade.SetDataTag(data, _oldPublishedStatusTag, status);
        }



        private static ResourceHandle GetIconHandle(string name)
        {
            return new ResourceHandle(BuildInIconProviderName.ProviderName, name);
        }



        internal sealed class PublishActionExecutor : IActionExecutor
        {
            public FlowToken Execute(EntityToken entityToken, ActionToken actionToken, FlowControllerServicesContainer flowControllerServicesContainer)
            {
                DataEntityToken token = (DataEntityToken)entityToken;

                IPublishControlled publishControlled = (IPublishControlled)DataFacade.GetDataFromDataSourceId(token.DataSourceId);

                ValidationResults validationResults = ValidationFacade.Validate((IData)publishControlled);

                if (validationResults.IsValid)
                {
                    UpdateTreeRefresher treeRefresher = new UpdateTreeRefresher(token.Data.GetDataEntityToken(), flowControllerServicesContainer);

                    if (actionToken is PublishActionToken)
                    {
                        publishControlled.PublicationStatus = Published;
                    }
                    else if (actionToken is DraftActionToken)
                    {
                        publishControlled.PublicationStatus = SentToDraft;
                    }
                    else if (actionToken is AwaitingApprovalActionToken)
                    {
                        publishControlled.PublicationStatus = AwaitingApproval;
                    }
                    else if (actionToken is AwaitingPublicationActionToken)
                    {
                        publishControlled.PublicationStatus = AwaitingPublication;
                    }
                    else if (actionToken is UnpublishActionToken)
                    {
                        publishControlled.PublicationStatus = Draft;

                        using (TransactionScope transactionScope = TransactionsFacade.CreateNewScope())
                        {
                            IData data = DataFacade.GetDataFromOtherScope(token.Data, DataScopeIdentifier.Public).SingleOrDefault();

                            if (data != null)
                            {
                                IPage page = data as IPage;
                                if (page != null)
                                {
                                    IEnumerable<IData> referees;
                                    using (new DataScope(DataScopeIdentifier.Public))
                                    {
                                        referees = page.GetMetaData();
                                    }

                                    DataFacade.Delete(referees, CascadeDeleteType.Disable);
                                }


                                DataFacade.Delete(data, CascadeDeleteType.Disable);
                            }

                            transactionScope.Complete();
                        }
                    }
                    else if (actionToken is UndoPublishedChangesActionToken)
                    {
                        using (TransactionScope transactionScope = TransactionsFacade.CreateNewScope())
                        {
                            using (ProcessControllerFacade.NoProcessControllers)
                            {
                                var administrativeData = (IPublishControlled)token.Data;
                                IData publishedData = DataFacade.GetDataFromOtherScope(token.Data, DataScopeIdentifier.Public).Single();

                                publishedData.FullCopyChangedTo(administrativeData);
                                administrativeData.PublicationStatus = Draft;

                                DataFacade.Update(administrativeData);
                            }

                            transactionScope.Complete();
                        }
                    }
                    else
                    {
                        throw new ArgumentException("Unknown action token", "actionToken");
                    }

                    DataFacade.Update(publishControlled);

                    treeRefresher.PostRefreshMesseges(publishControlled.GetDataEntityToken());
                }
                else
                {
                    var managementConsoleMessageService = flowControllerServicesContainer.GetService<IManagementConsoleMessageService>();

                    StringBuilder sb = new System.Text.StringBuilder();
                    sb.AppendLine(StringResourceSystemFacade.GetString("Composite.Plugins.GenericPublishProcessController", "ValidationErrorMessage"));
                    foreach (ValidationResult result in validationResults)
                    {
                        sb.AppendLine(result.Message);
                    }

                    managementConsoleMessageService.ShowMessage(DialogType.Error, StringResourceSystemFacade.GetString("Composite.Plugins.GenericPublishProcessController", "ValidationErrorTitle"), sb.ToString());
                }

                return null;
            }
        }



        internal sealed class DisabledActionToken : ActionToken
        {
            public override IEnumerable<PermissionType> PermissionTypes
            {
                get { yield break; }
            }


            public override string Serialize()
            {
                return "";
            }


            public static ActionToken Deserialize(string serializedData)
            {
                return new DisabledActionToken();
            }
        }


        [ActionExecutor(typeof(PublishActionExecutor))]
        internal sealed class PublishActionToken : ActionToken
        {
            private static IEnumerable<PermissionType> _permissionTypes = new [] { PermissionType.Publish };

            public override IEnumerable<PermissionType> PermissionTypes
            {
                get { return _permissionTypes; }
            }

            public override bool IgnoreEntityTokenLocking => true;

            public override string Serialize()
            {
                return Published;
            }


            public static ActionToken Deserialize(string serializedData)
            {
                return new PublishActionToken();
            }
        }


        [ActionExecutor(typeof(PublishActionExecutor))]
        internal sealed class UnpublishActionToken : ActionToken
        {
            private static IEnumerable<PermissionType> _permissionTypes = new PermissionType[] { PermissionType.Publish };

            public override IEnumerable<PermissionType> PermissionTypes
            {
                get { return _permissionTypes; }
            }

            public override bool IgnoreEntityTokenLocking => true;

            public override string Serialize()
            {
                return Published;
            }


            public static ActionToken Deserialize(string serializedData)
            {
                return new ProxyDataActionToken(ActionIdentifier.Unpublish);
            }
        }


        [ActionExecutor(typeof(PublishActionExecutor))]
        internal sealed class UndoPublishedChangesActionToken : ActionToken
        {
            private static IEnumerable<PermissionType> _permissionTypes = new [] { PermissionType.Edit, PermissionType.Publish };

            public override IEnumerable<PermissionType> PermissionTypes
            {
                get { return _permissionTypes; }
            }

            public override bool IgnoreEntityTokenLocking => true;

            public override string Serialize()
            {
                return "";
            }


            public static ActionToken Deserialize(string serializedData)
            {
                return new UndoPublishedChangesActionToken();
            }
        }


        [ActionExecutor(typeof(PublishActionExecutor))]
        internal sealed class DraftActionToken : ActionToken
        {
            private static IEnumerable<PermissionType> _permissionTypes = new [] { PermissionType.Edit, PermissionType.Approve, PermissionType.Publish };

            public override IEnumerable<PermissionType> PermissionTypes
            {
                get { return _permissionTypes; }
            }

            public override bool IgnoreEntityTokenLocking => true;

            public override string Serialize()
            {
                return Draft;
            }


            public static ActionToken Deserialize(string serializedData)
            {
                return new DraftActionToken();
            }
        }


        [ActionExecutor(typeof(PublishActionExecutor))]
        internal sealed class AwaitingApprovalActionToken : ActionToken
        {
            private static IEnumerable<PermissionType> _permissionTypes = new [] { PermissionType.Edit };

            public override IEnumerable<PermissionType> PermissionTypes
            {
                get { return _permissionTypes; }
            }

            public override bool IgnoreEntityTokenLocking => true;

            public override string Serialize()
            {
                return _forwardToAwaitingApproval;
            }


            public static Composite.C1Console.Security.ActionToken Deserialize(string serializedData)
            {
                return new AwaitingApprovalActionToken();
            }
        }


        [ActionExecutor(typeof(PublishActionExecutor))]
        internal sealed class AwaitingPublicationActionToken : ActionToken
        {
            private static IEnumerable<PermissionType> _permissionTypes = new [] { PermissionType.Approve };

            public override IEnumerable<PermissionType> PermissionTypes
            {
                get { return _permissionTypes; }
            }

            public override bool IgnoreEntityTokenLocking => true;

            public override string Serialize()
            {
                return _forwardToAwaitingApproval;
            }


            public static Composite.C1Console.Security.ActionToken Deserialize(string serializedData)
            {
                return new AwaitingPublicationActionToken();
            }
        }
    }
}
<|MERGE_RESOLUTION|>--- conflicted
+++ resolved
@@ -1,836 +1,826 @@
-﻿using System;
-using System.Collections.Generic;
-using System.Linq;
-using System.Text;
-using System.Transactions;
-using Composite.C1Console.Actions;
-using Composite.C1Console.Actions.Data;
-using Composite.C1Console.Events;
-using Composite.C1Console.Elements;
-using Composite.Core.Linq;
-using Composite.Core.ResourceSystem;
-using Composite.Core.ResourceSystem.Icons;
-using Composite.C1Console.Security;
-using Composite.Data.Transactions;
-using Composite.C1Console.Users;
-using Composite.Data.Validation;
-using Microsoft.Practices.EnterpriseLibrary.Validation;
-using Composite.Data.Types;
-
-
-namespace Composite.Data.ProcessControlled.ProcessControllers.GenericPublishProcessController
-{
-    /// <summary>
-    /// </summary>
-    /// <exclude />
-    [System.ComponentModel.EditorBrowsable(System.ComponentModel.EditorBrowsableState.Never)]
-    public sealed class GenericPublishProcessController : IPublishProcessController
-    {
-        private static readonly string _oldPublishedStatusTag = "OldPublishedStatus";
-
-        /// <exclude />
-        public const string Draft = "draft";
-
-        /// <exclude />
-        public const string AwaitingApproval = "awaitingApproval";
-
-        /// <exclude />
-        public const string AwaitingPublication = "awaitingPublication";
-
-        /// <exclude />
-        public const string Published = "published";
-
-<<<<<<< HEAD
-        /// <exclude />
-        public const string SentToDraft = "sentToDraft";
-=======
-        private static readonly string _bulkPublishingCommands = "BulkPublishingCommands";
->>>>>>> 6dc17090
-
-        private static readonly string _backToAwaitingApproval = "awaitingApprovalBack";
-        private static readonly string _forwardToAwaitingApproval = "awaitingApprovalForward";
-        private static readonly string _backToAwaitingPublication = "awaitingPublicationBack";
-        private static readonly string _forwardToAwaitingPublication = "awaitingPublicationForward";
-
-        private static readonly string _draftDisabled = "draftDisabled";
-        private static readonly string _awaitingApprovalDisabled = "awaitingApprovalDisabled";
-        private static readonly string _awaitingPublicationDisabled = "awaitingPublicationDisabled";
-        private static readonly string _publishedDisabled = "publishedDisabled";
-
-        private readonly IDictionary<string, IList<string>> _transitions;
-        private readonly IDictionary<string, IList<string>> _visualTransitions;
-        private readonly IDictionary<string, string> _transitionNames;
-        private readonly IDictionary<string, Func<ElementAction>> _visualTransitionsActions;  // Using visual transition names as keys
-
-
-        /// <exclude />
-        public static ResourceHandle SendForwardForApproval { get { return GetIconHandle("item-send-forward-for-approval"); } }
-
-        /// <exclude />
-        public static ResourceHandle SendForwardForPublication { get { return GetIconHandle("item-send-forward-for-publication"); } }
-
-        /// <exclude />
-        public static ResourceHandle Publish { get { return GetIconHandle("item-publish"); } }
-
-        /// <exclude />
-        public static ResourceHandle Unpublish { get { return GetIconHandle("item-unpublish"); } }
-
-        /// <exclude />
-        public static ResourceHandle UndoUnpublishedChanges { get { return GetIconHandle("item-undo-unpublished-changes"); } }
-
-        /// <exclude />
-        public static ResourceHandle SendBackToDraft { get { return GetIconHandle("item-send-back-to-draft"); } }
-
-        /// <exclude />
-        public static ResourceHandle SendBackForApproval { get { return GetIconHandle("item-send-back-for-approval"); } }
-
-        /// <exclude />
-        public static ResourceHandle SendBackForPublication { get { return GetIconHandle("item-send-back-for-publication"); } }
-
-        /// <exclude />
-        public static readonly ActionGroup WorkflowActionGroup = new ActionGroup("Workflow", ActionGroupPriority.PrimaryMedium);
-
-        /// <exclude />
-        public static readonly IEnumerable<PermissionType> AwaitingPublicationActionPermissionType = new PermissionType[] { PermissionType.Approve };
-
-        /// <exclude />
-        public GenericPublishProcessController()
-        {
-            _transitions = new Dictionary<string, IList<string>>
-            {
-                {Draft, new List<string> {AwaitingApproval, AwaitingPublication, Published}},
-                {SentToDraft, new List<string> {AwaitingApproval, AwaitingPublication, Published}},
-                {AwaitingApproval, new List<string> {Draft, AwaitingPublication, Published}},
-                {AwaitingPublication, new List<string> {Draft, AwaitingApproval, Published}},
-                {Published, new List<string> {Draft, AwaitingApproval, AwaitingPublication}}
-            };
-
-            _visualTransitions = new Dictionary<string, IList<string>>
-            {
-                {Draft, new List<string> { _draftDisabled, _forwardToAwaitingApproval, _forwardToAwaitingPublication, Published }},
-                {SentToDraft, new List<string> { _draftDisabled, _forwardToAwaitingApproval, _forwardToAwaitingPublication, Published }},
-                {AwaitingApproval, new List<string> { Draft, _awaitingApprovalDisabled, _forwardToAwaitingPublication, Published }},
-                {AwaitingPublication, new List<string> { Draft, _backToAwaitingApproval, _awaitingPublicationDisabled, Published }},
-                {Published, new List<string>()} // when public, no "send to" available.
-            };
-
-            _transitionNames = new Dictionary<string, string>
-            {
-<<<<<<< HEAD
-                {Draft, "Draft"},
-                {SentToDraft, "Sent to Draft"},
-                {AwaitingApproval, "Awaiting Approval"},
-                {AwaitingPublication, "Awaiting Publication"},
-                {Published, "Published"}
-=======
-                {Draft, StringResourceSystemFacade.GetString("Composite.Management", "PublishingStatus.draft")},
-                {AwaitingApproval, StringResourceSystemFacade.GetString("Composite.Management", "PublishingStatus.awaitingApproval")},
-                {AwaitingPublication, StringResourceSystemFacade.GetString("Composite.Management", "PublishingStatus.awaitingPublication")},
-                {Published, StringResourceSystemFacade.GetString("Composite.Management", "PublishingStatus.published")}
->>>>>>> 6dc17090
-            };
-
-            Func<ElementAction> sendBackToDraftAction = () => new ElementAction(new ActionHandle(new ProxyDataActionToken(ActionIdentifier.SendToDraft) { DoIgnoreEntityTokenLocking = true }))
-            {
-                VisualData = new ActionVisualizedData
-                {
-                    Label = StringResourceSystemFacade.GetString("Composite.Plugins.GenericPublishProcessController", "SendToDraft"),
-                    ToolTip = StringResourceSystemFacade.GetString("Composite.Plugins.GenericPublishProcessController", "SendToDraftToolTip"),
-                    Icon = GenericPublishProcessController.SendBackToDraft,
-                    Disabled = false,
-                    ActionLocation = new ActionLocation
-                    {
-                        ActionType = ActionType.Other,
-                        IsInFolder = false,
-                        IsInToolbar = true,
-                        ActionGroup = WorkflowActionGroup
-                    }
-                },
-                TagValue = _bulkPublishingCommands
-            };
-
-
-            Func<ElementAction> sendForwardToAwaitingApprovalAction = () => new ElementAction(new ActionHandle(new ProxyDataActionToken(ActionIdentifier.SendForApproval) { DoIgnoreEntityTokenLocking = true }))
-            {
-                VisualData = new ActionVisualizedData
-                {
-                    Label = StringResourceSystemFacade.GetString("Composite.Plugins.GenericPublishProcessController", "SendForApproval"),
-                    ToolTip = StringResourceSystemFacade.GetString("Composite.Plugins.GenericPublishProcessController", "SendForApprovalToolTip"),
-                    Icon = GenericPublishProcessController.SendForwardForApproval,
-                    Disabled = false,
-                    ActionLocation = new ActionLocation
-                    {
-                        ActionType = ActionType.Other,
-                        IsInFolder = false,
-                        IsInToolbar = true,
-                        ActionGroup = WorkflowActionGroup
-                    }
-                },
-                TagValue = _bulkPublishingCommands
-            };
-
-
-            Func<ElementAction> sendForwardToAwaitingPublicationAction = () => new ElementAction(new ActionHandle(new ProxyDataActionToken(ActionIdentifier.SendForPublication) { DoIgnoreEntityTokenLocking = true }))
-            {
-                VisualData = new ActionVisualizedData
-                {
-                    Label = StringResourceSystemFacade.GetString("Composite.Plugins.GenericPublishProcessController", "SendForPublication"),
-                    ToolTip = StringResourceSystemFacade.GetString("Composite.Plugins.GenericPublishProcessController", "SendForPublicationToolTip"),
-                    Icon = GenericPublishProcessController.SendForwardForPublication,
-                    Disabled = false,
-                    ActionLocation = new ActionLocation
-                    {
-                        ActionType = ActionType.Other,
-                        IsInFolder = false,
-                        IsInToolbar = true,
-                        ActionGroup = WorkflowActionGroup
-                    }
-                },
-                TagValue = _bulkPublishingCommands
-            };
-
-
-            Func<ElementAction> publishAction = () => new ElementAction(new ActionHandle(new ProxyDataActionToken(ActionIdentifier.Publish) {DoIgnoreEntityTokenLocking = true}))
-            {
-                VisualData = new ActionVisualizedData
-                {
-                    Label = StringResourceSystemFacade.GetString("Composite.Plugins.GenericPublishProcessController", "Publish"),
-                    ToolTip = StringResourceSystemFacade.GetString("Composite.Plugins.GenericPublishProcessController", "PublishToolTip"),
-                    Icon = GenericPublishProcessController.Publish,
-                    Disabled = false,
-                    BulkExecutionDialog = new DialogStrings
-                    {
-                        Title = LocalizationFiles.Composite_Plugins_PageElementProvider.ViewUnpublishedItems_PublishConfirmTitle,
-                        Text = LocalizationFiles.Composite_Plugins_PageElementProvider.ViewUnpublishedItems_PublishConfirmText
-                    },
-                    ActionLocation = new ActionLocation
-                    {
-                        ActionType = ActionType.Other,
-                        IsInFolder = false,
-                        IsInToolbar = true,
-                        ActionGroup = WorkflowActionGroup,
-                        ActionBundle = "Publish"
-                    }
-                },
-                TagValue = _bulkPublishingCommands
-			};
-
-
-            // "arrow pointing left when state change is going backwards" actions
-            Func<ElementAction> sendBackToAwaitingApprovalAction = () => new ElementAction(new ActionHandle(new ProxyDataActionToken(ActionIdentifier.SendForApproval) { DoIgnoreEntityTokenLocking = true }))
-            {
-                VisualData = new ActionVisualizedData
-                {
-                    Label = StringResourceSystemFacade.GetString("Composite.Plugins.GenericPublishProcessController", "SendForApproval"),
-                    ToolTip = StringResourceSystemFacade.GetString("Composite.Plugins.GenericPublishProcessController", "SendForApprovalToolTip"),
-                    Icon = GenericPublishProcessController.SendForwardForApproval,
-                    Disabled = false,
-                    ActionLocation = new ActionLocation
-                    {
-                        ActionType = ActionType.Other,
-                        IsInFolder = false,
-                        IsInToolbar = true,
-                        ActionGroup = WorkflowActionGroup
-                    }
-                },
-                TagValue = _bulkPublishingCommands
-            };
-
-
-            Func<ElementAction> sendBackToAwaitingPublicationAction = () => new ElementAction(new ActionHandle(new ProxyDataActionToken(ActionIdentifier.SendForPublication) { DoIgnoreEntityTokenLocking = true }))
-            {
-                VisualData = new ActionVisualizedData
-                {
-                    Label = StringResourceSystemFacade.GetString("Composite.Plugins.GenericPublishProcessController", "SendForPublication"),
-                    ToolTip = StringResourceSystemFacade.GetString("Composite.Plugins.GenericPublishProcessController", "SendForPublicationToolTip"),
-                    Icon = GenericPublishProcessController.SendForwardForApproval,
-                    Disabled = false,
-                    ActionLocation = new ActionLocation
-                    {
-                        ActionType = ActionType.Other,
-                        IsInFolder = false,
-                        IsInToolbar = true,
-                        ActionGroup = WorkflowActionGroup
-                    }
-                },
-                TagValue = _bulkPublishingCommands,
-            };
-
-
-            // disabled actions
-            Func<ElementAction> draftActionDisabled = () => new ElementAction(new ActionHandle(new ProxyDataActionToken(ActionIdentifier.SendToDraft) { DoIgnoreEntityTokenLocking = true }))
-            {
-                VisualData = new ActionVisualizedData
-                {
-                    Label = StringResourceSystemFacade.GetString("Composite.Plugins.GenericPublishProcessController", "SendToDraft"),
-                    ToolTip = StringResourceSystemFacade.GetString("Composite.Plugins.GenericPublishProcessController", "SendToDraftToolTip"),
-                    Icon = GenericPublishProcessController.SendBackToDraft,
-                    Disabled = true,
-                    ActionLocation = new ActionLocation
-                    {
-                        ActionType = ActionType.Other,
-                        IsInFolder = false,
-                        IsInToolbar = true,
-                        ActionGroup = WorkflowActionGroup
-                    }
-                },
-                TagValue = _bulkPublishingCommands
-            };
-
-
-            Func<ElementAction> awaitingApprovalActionDisabled = () => new ElementAction(new ActionHandle(new ProxyDataActionToken(ActionIdentifier.SendForApproval) { DoIgnoreEntityTokenLocking = true }))
-            {
-                VisualData = new ActionVisualizedData
-                {
-                    Label = StringResourceSystemFacade.GetString("Composite.Plugins.GenericPublishProcessController", "SendForApproval"),
-                    ToolTip = StringResourceSystemFacade.GetString("Composite.Plugins.GenericPublishProcessController", "SendForApprovalToolTip"),
-                    Icon = GenericPublishProcessController.SendForwardForApproval,
-                    Disabled = true,
-                    ActionLocation = new ActionLocation
-                    {
-                        ActionType = ActionType.Other,
-                        IsInFolder = false,
-                        IsInToolbar = true,
-                        ActionGroup = WorkflowActionGroup
-                    }
-                },
-                TagValue = _bulkPublishingCommands
-            };
-
-
-            Func<ElementAction> awaitingPublicationActionDisabled = () => new ElementAction(new ActionHandle(new ProxyDataActionToken(ActionIdentifier.SendForPublication) { DoIgnoreEntityTokenLocking = true }))
-            {
-                VisualData = new ActionVisualizedData
-                {
-                    Label = StringResourceSystemFacade.GetString("Composite.Plugins.GenericPublishProcessController", "SendForPublication"),
-                    ToolTip = StringResourceSystemFacade.GetString("Composite.Plugins.GenericPublishProcessController", "SendForPublicationToolTip"),
-                    Icon = GenericPublishProcessController.SendBackForPublication,
-                    Disabled = true,
-                    ActionLocation = new ActionLocation
-                    {
-                        ActionType = ActionType.Other,
-                        IsInFolder = false,
-                        IsInToolbar = true,
-                        ActionGroup = WorkflowActionGroup
-                    }
-                },
-                TagValue = _bulkPublishingCommands
-            };
-
-
-            Func<ElementAction> publishActionDisabled = () => new ElementAction(new ActionHandle(new DisabledActionToken()))
-            {
-                VisualData = new ActionVisualizedData
-                {
-                    Label = StringResourceSystemFacade.GetString("Composite.Plugins.GenericPublishProcessController", "Publish"),
-                    ToolTip = StringResourceSystemFacade.GetString("Composite.Plugins.GenericPublishProcessController", "PublishToolTip"),
-                    Icon = GenericPublishProcessController.Publish,
-                    Disabled = true,
-                    ActionLocation = new ActionLocation
-                    {
-                        ActionType = ActionType.Other,
-                        IsInFolder = false,
-                        IsInToolbar = true,
-                        ActionGroup = WorkflowActionGroup
-                    }
-                },
-                TagValue = _bulkPublishingCommands
-            };
-
-            _visualTransitionsActions = new Dictionary<string, Func<ElementAction>>
-            {
-                {Draft, sendBackToDraftAction},
-                {_backToAwaitingApproval, sendBackToAwaitingApprovalAction},
-                {_backToAwaitingPublication, sendBackToAwaitingPublicationAction},
-
-                {_forwardToAwaitingApproval, sendForwardToAwaitingApprovalAction},
-                {_forwardToAwaitingPublication, sendForwardToAwaitingPublicationAction},
-                {Published, publishAction},
-
-                {_draftDisabled, draftActionDisabled},
-                {_awaitingApprovalDisabled, awaitingApprovalActionDisabled},
-                {_awaitingPublicationDisabled, awaitingPublicationActionDisabled},
-                {_publishedDisabled, publishActionDisabled}
-            };
-        }
-
-
-
-        /// <exclude />
-        public List<ElementAction> GetActions(IData data, Type elementProviderType)
-        {
-            if (!(data is IPublishControlled) ||
-                !data.DataSourceId.DataScopeIdentifier.Equals(DataScopeIdentifier.Administrated))
-            {
-                return new List<ElementAction>();
-            }
-
-            if (data is ILocalizedControlled && !UserSettings.ActiveLocaleCultureInfo.Equals(data.DataSourceId.LocaleScope))
-            {
-                return new List<ElementAction>();
-            }
-
-            var publishControlled = (IPublishControlled)data;
-
-            IList<string> visualTrans = _visualTransitions[publishControlled.PublicationStatus];
-
-            var clientActions = visualTrans.Select(newState => _visualTransitionsActions[newState]()).ToList();
-
-
-            IData publicData = DataFacade.GetDataFromOtherScope(data, DataScopeIdentifier.Public, true, false).FirstOrDefault();
-            if (publicData != null)
-            {
-                var unpublishAction = new ElementAction(new ActionHandle(new ProxyDataActionToken(ActionIdentifier.Unpublish) { DoIgnoreEntityTokenLocking = true }))
-                {
-                    VisualData = new ActionVisualizedData
-                    {
-                        Label = StringResourceSystemFacade.GetString("Composite.Plugins.GenericPublishProcessController", "Unpublish"),
-                        ToolTip = StringResourceSystemFacade.GetString("Composite.Plugins.GenericPublishProcessController", "UnpublishToolTip"),
-                        Icon = GenericPublishProcessController.Unpublish,
-                        Disabled = false,
-                        ActionLocation = new ActionLocation
-                        {
-                            ActionType = ActionType.Other,
-                            IsInFolder = false,
-                            IsInToolbar = true,
-                            ActionGroup = WorkflowActionGroup
-                        }
-                    }
-                };
-
-                clientActions.Add(unpublishAction);
-
-
-
-                if ((publishControlled.PublicationStatus == Draft)|| (publishControlled.PublicationStatus == SentToDraft))
-                {
-                    if (ProcessControllerAttributesFacade.IsActionIgnored(elementProviderType, GenericPublishProcessControllerActionTypeNames.UndoUnpublishedChanges) == false)
-                    {
-                        ActionToken actionToken;
-
-                        IActionTokenProvider actionTokenProvider = ProcessControllerAttributesFacade.GetActionTokenProvider(elementProviderType, GenericPublishProcessControllerActionTypeNames.UndoUnpublishedChanges);
-                        if (actionTokenProvider != null)
-                        {
-                            actionToken = actionTokenProvider.GetActionToken(GenericPublishProcessControllerActionTypeNames.UndoUnpublishedChanges, data);
-                        }
-                        else
-                        {
-                            actionToken = new UndoPublishedChangesActionToken();
-                        }
-
-                        var undoPublishedChangesAction = new ElementAction(new ActionHandle(actionToken))
-                        {
-                            VisualData = new ActionVisualizedData
-                            {
-                                Label = StringResourceSystemFacade.GetString("Composite.Plugins.GenericPublishProcessController", "UndoPublishedChanges"),
-                                ToolTip = StringResourceSystemFacade.GetString("Composite.Plugins.GenericPublishProcessController", "UndoPublishedChangesToolTip"),
-                                Icon = GenericPublishProcessController.UndoUnpublishedChanges,
-                                Disabled = false,
-                                ActionLocation = new ActionLocation
-                                {
-                                    ActionType = ActionType.Other,
-                                    IsInFolder = false,
-                                    IsInToolbar = true,
-                                    ActionGroup = WorkflowActionGroup
-                                }
-                            }
-                        };
-
-                        clientActions.Add(undoPublishedChangesAction);
-                    }
-                }
-            }
-
-            return clientActions;
-        }
-
-
-
-        /// <exclude />
-        public void SetStartStatus(IData data)
-        {
-            if (!(data is IPublishControlled) ||
-                !data.DataSourceId.DataScopeIdentifier.Equals(DataScopeIdentifier.Administrated))
-            {
-                return;
-            }
-
-            var publishControlled = (IPublishControlled)data;
-            publishControlled.PublicationStatus = Draft;
-        }
-
-
-
-        /// <exclude />
-        public IDictionary<string, string> GetValidTransitions(IData data)
-        {
-            if (!(data is IPublishControlled) ||
-                !data.DataSourceId.DataScopeIdentifier.Equals(DataScopeIdentifier.Administrated))
-            {
-                return new Dictionary<string, string>();
-            }
-
-            return _transitionNames;
-        }
-
-
-
-        /// <exclude />
-        public bool OnAfterBuildNew(IData data)
-        {
-            var publishControlled = (IPublishControlled)data;
-
-            publishControlled.PublicationStatus = Draft;
-
-            return true;
-        }
-
-
-
-        /// <exclude />
-        public bool OnAfterDataUpdated(IData data)
-        {
-            DataFacade.RemoveDataTag(data, _oldPublishedStatusTag);
-
-            if (!data.DataSourceId.DataScopeIdentifier.Equals(DataScopeIdentifier.Administrated)) return false;
-
-            var publishControlled = (IPublishControlled)data;
-
-            if (publishControlled.PublicationStatus == Published)
-            {
-                using (new DataScope(DataScopeIdentifier.Public))
-                {
-                    var existing = DataFacade.GetDataFromOtherScope((IData)publishControlled, DataScopeIdentifier.Public).Evaluate();
-
-                    if (existing.Any())
-                    {
-                        DataFacade.Delete(existing, CascadeDeleteType.Disable);
-                    }
-
-                    DataFacade.AddNew(data);
-                }
-
-                return true;
-            }
-
-            // Check when do we have this situation
-            return false;
-        }
-
-
-
-        /// <exclude />
-        public void ValidateTransition(IData data, string status)
-        {
-            var publishControlled = (IPublishControlled)data;
-            string oldTag;
-            if (DataFacade.TryGetDataTag<string>(publishControlled, _oldPublishedStatusTag, out oldTag))
-            {
-                if (status != oldTag)
-                {
-                    if (!_transitions[oldTag].Contains(status))
-                    {
-                        throw new ArgumentException("Invalid transition");
-                    }
-                }
-            }
-            else
-            {
-                if (!String.IsNullOrEmpty(publishControlled.PublicationStatus) && status != publishControlled.PublicationStatus)
-                {
-                    if (_transitions[publishControlled.PublicationStatus].Contains(status) == false)
-                    {
-                        throw new ArgumentException("Invalid transition");
-                    }
-                }
-            }
-
-            DataFacade.SetDataTag(data, _oldPublishedStatusTag, status);
-        }
-
-
-
-        private static ResourceHandle GetIconHandle(string name)
-        {
-            return new ResourceHandle(BuildInIconProviderName.ProviderName, name);
-        }
-
-
-
-        internal sealed class PublishActionExecutor : IActionExecutor
-        {
-            public FlowToken Execute(EntityToken entityToken, ActionToken actionToken, FlowControllerServicesContainer flowControllerServicesContainer)
-            {
-                DataEntityToken token = (DataEntityToken)entityToken;
-
-                IPublishControlled publishControlled = (IPublishControlled)DataFacade.GetDataFromDataSourceId(token.DataSourceId);
-
-                ValidationResults validationResults = ValidationFacade.Validate((IData)publishControlled);
-
-                if (validationResults.IsValid)
-                {
-                    UpdateTreeRefresher treeRefresher = new UpdateTreeRefresher(token.Data.GetDataEntityToken(), flowControllerServicesContainer);
-
-                    if (actionToken is PublishActionToken)
-                    {
-                        publishControlled.PublicationStatus = Published;
-                    }
-                    else if (actionToken is DraftActionToken)
-                    {
-                        publishControlled.PublicationStatus = SentToDraft;
-                    }
-                    else if (actionToken is AwaitingApprovalActionToken)
-                    {
-                        publishControlled.PublicationStatus = AwaitingApproval;
-                    }
-                    else if (actionToken is AwaitingPublicationActionToken)
-                    {
-                        publishControlled.PublicationStatus = AwaitingPublication;
-                    }
-                    else if (actionToken is UnpublishActionToken)
-                    {
-                        publishControlled.PublicationStatus = Draft;
-
-                        using (TransactionScope transactionScope = TransactionsFacade.CreateNewScope())
-                        {
-                            IData data = DataFacade.GetDataFromOtherScope(token.Data, DataScopeIdentifier.Public).SingleOrDefault();
-
-                            if (data != null)
-                            {
-                                IPage page = data as IPage;
-                                if (page != null)
-                                {
-                                    IEnumerable<IData> referees;
-                                    using (new DataScope(DataScopeIdentifier.Public))
-                                    {
-                                        referees = page.GetMetaData();
-                                    }
-
-                                    DataFacade.Delete(referees, CascadeDeleteType.Disable);
-                                }
-
-
-                                DataFacade.Delete(data, CascadeDeleteType.Disable);
-                            }
-
-                            transactionScope.Complete();
-                        }
-                    }
-                    else if (actionToken is UndoPublishedChangesActionToken)
-                    {
-                        using (TransactionScope transactionScope = TransactionsFacade.CreateNewScope())
-                        {
-                            using (ProcessControllerFacade.NoProcessControllers)
-                            {
-                                var administrativeData = (IPublishControlled)token.Data;
-                                IData publishedData = DataFacade.GetDataFromOtherScope(token.Data, DataScopeIdentifier.Public).Single();
-
-                                publishedData.FullCopyChangedTo(administrativeData);
-                                administrativeData.PublicationStatus = Draft;
-
-                                DataFacade.Update(administrativeData);
-                            }
-
-                            transactionScope.Complete();
-                        }
-                    }
-                    else
-                    {
-                        throw new ArgumentException("Unknown action token", "actionToken");
-                    }
-
-                    DataFacade.Update(publishControlled);
-
-                    treeRefresher.PostRefreshMesseges(publishControlled.GetDataEntityToken());
-                }
-                else
-                {
-                    var managementConsoleMessageService = flowControllerServicesContainer.GetService<IManagementConsoleMessageService>();
-
-                    StringBuilder sb = new System.Text.StringBuilder();
-                    sb.AppendLine(StringResourceSystemFacade.GetString("Composite.Plugins.GenericPublishProcessController", "ValidationErrorMessage"));
-                    foreach (ValidationResult result in validationResults)
-                    {
-                        sb.AppendLine(result.Message);
-                    }
-
-                    managementConsoleMessageService.ShowMessage(DialogType.Error, StringResourceSystemFacade.GetString("Composite.Plugins.GenericPublishProcessController", "ValidationErrorTitle"), sb.ToString());
-                }
-
-                return null;
-            }
-        }
-
-
-
-        internal sealed class DisabledActionToken : ActionToken
-        {
-            public override IEnumerable<PermissionType> PermissionTypes
-            {
-                get { yield break; }
-            }
-
-
-            public override string Serialize()
-            {
-                return "";
-            }
-
-
-            public static ActionToken Deserialize(string serializedData)
-            {
-                return new DisabledActionToken();
-            }
-        }
-
-
-        [ActionExecutor(typeof(PublishActionExecutor))]
-        internal sealed class PublishActionToken : ActionToken
-        {
-            private static IEnumerable<PermissionType> _permissionTypes = new [] { PermissionType.Publish };
-
-            public override IEnumerable<PermissionType> PermissionTypes
-            {
-                get { return _permissionTypes; }
-            }
-
-            public override bool IgnoreEntityTokenLocking => true;
-
-            public override string Serialize()
-            {
-                return Published;
-            }
-
-
-            public static ActionToken Deserialize(string serializedData)
-            {
-                return new PublishActionToken();
-            }
-        }
-
-
-        [ActionExecutor(typeof(PublishActionExecutor))]
-        internal sealed class UnpublishActionToken : ActionToken
-        {
-            private static IEnumerable<PermissionType> _permissionTypes = new PermissionType[] { PermissionType.Publish };
-
-            public override IEnumerable<PermissionType> PermissionTypes
-            {
-                get { return _permissionTypes; }
-            }
-
-            public override bool IgnoreEntityTokenLocking => true;
-
-            public override string Serialize()
-            {
-                return Published;
-            }
-
-
-            public static ActionToken Deserialize(string serializedData)
-            {
-                return new ProxyDataActionToken(ActionIdentifier.Unpublish);
-            }
-        }
-
-
-        [ActionExecutor(typeof(PublishActionExecutor))]
-        internal sealed class UndoPublishedChangesActionToken : ActionToken
-        {
-            private static IEnumerable<PermissionType> _permissionTypes = new [] { PermissionType.Edit, PermissionType.Publish };
-
-            public override IEnumerable<PermissionType> PermissionTypes
-            {
-                get { return _permissionTypes; }
-            }
-
-            public override bool IgnoreEntityTokenLocking => true;
-
-            public override string Serialize()
-            {
-                return "";
-            }
-
-
-            public static ActionToken Deserialize(string serializedData)
-            {
-                return new UndoPublishedChangesActionToken();
-            }
-        }
-
-
-        [ActionExecutor(typeof(PublishActionExecutor))]
-        internal sealed class DraftActionToken : ActionToken
-        {
-            private static IEnumerable<PermissionType> _permissionTypes = new [] { PermissionType.Edit, PermissionType.Approve, PermissionType.Publish };
-
-            public override IEnumerable<PermissionType> PermissionTypes
-            {
-                get { return _permissionTypes; }
-            }
-
-            public override bool IgnoreEntityTokenLocking => true;
-
-            public override string Serialize()
-            {
-                return Draft;
-            }
-
-
-            public static ActionToken Deserialize(string serializedData)
-            {
-                return new DraftActionToken();
-            }
-        }
-
-
-        [ActionExecutor(typeof(PublishActionExecutor))]
-        internal sealed class AwaitingApprovalActionToken : ActionToken
-        {
-            private static IEnumerable<PermissionType> _permissionTypes = new [] { PermissionType.Edit };
-
-            public override IEnumerable<PermissionType> PermissionTypes
-            {
-                get { return _permissionTypes; }
-            }
-
-            public override bool IgnoreEntityTokenLocking => true;
-
-            public override string Serialize()
-            {
-                return _forwardToAwaitingApproval;
-            }
-
-
-            public static Composite.C1Console.Security.ActionToken Deserialize(string serializedData)
-            {
-                return new AwaitingApprovalActionToken();
-            }
-        }
-
-
-        [ActionExecutor(typeof(PublishActionExecutor))]
-        internal sealed class AwaitingPublicationActionToken : ActionToken
-        {
-            private static IEnumerable<PermissionType> _permissionTypes = new [] { PermissionType.Approve };
-
-            public override IEnumerable<PermissionType> PermissionTypes
-            {
-                get { return _permissionTypes; }
-            }
-
-            public override bool IgnoreEntityTokenLocking => true;
-
-            public override string Serialize()
-            {
-                return _forwardToAwaitingApproval;
-            }
-
-
-            public static Composite.C1Console.Security.ActionToken Deserialize(string serializedData)
-            {
-                return new AwaitingPublicationActionToken();
-            }
-        }
-    }
-}
+﻿using System;
+using System.Collections.Generic;
+using System.Linq;
+using System.Text;
+using System.Transactions;
+using Composite.C1Console.Actions;
+using Composite.C1Console.Actions.Data;
+using Composite.C1Console.Events;
+using Composite.C1Console.Elements;
+using Composite.Core.Linq;
+using Composite.Core.ResourceSystem;
+using Composite.Core.ResourceSystem.Icons;
+using Composite.C1Console.Security;
+using Composite.Data.Transactions;
+using Composite.C1Console.Users;
+using Composite.Data.Validation;
+using Microsoft.Practices.EnterpriseLibrary.Validation;
+using Composite.Data.Types;
+
+
+namespace Composite.Data.ProcessControlled.ProcessControllers.GenericPublishProcessController
+{
+    /// <summary>
+    /// </summary>
+    /// <exclude />
+    [System.ComponentModel.EditorBrowsable(System.ComponentModel.EditorBrowsableState.Never)]
+    public sealed class GenericPublishProcessController : IPublishProcessController
+    {
+        private static readonly string _oldPublishedStatusTag = "OldPublishedStatus";
+
+        /// <exclude />
+        public const string Draft = "draft";
+
+        /// <exclude />
+        public const string AwaitingApproval = "awaitingApproval";
+
+        /// <exclude />
+        public const string AwaitingPublication = "awaitingPublication";
+
+        /// <exclude />
+        public const string Published = "published";
+
+        /// <exclude />
+        public const string SentToDraft = "sentToDraft";
+
+        private static readonly string _bulkPublishingCommands = "BulkPublishingCommands";        private static readonly string _backToAwaitingApproval = "awaitingApprovalBack";
+        private static readonly string _forwardToAwaitingApproval = "awaitingApprovalForward";
+        private static readonly string _backToAwaitingPublication = "awaitingPublicationBack";
+        private static readonly string _forwardToAwaitingPublication = "awaitingPublicationForward";
+
+        private static readonly string _draftDisabled = "draftDisabled";
+        private static readonly string _awaitingApprovalDisabled = "awaitingApprovalDisabled";
+        private static readonly string _awaitingPublicationDisabled = "awaitingPublicationDisabled";
+        private static readonly string _publishedDisabled = "publishedDisabled";
+
+        private readonly IDictionary<string, IList<string>> _transitions;
+        private readonly IDictionary<string, IList<string>> _visualTransitions;
+        private readonly IDictionary<string, string> _transitionNames;
+        private readonly IDictionary<string, Func<ElementAction>> _visualTransitionsActions;  // Using visual transition names as keys
+
+
+        /// <exclude />
+        public static ResourceHandle SendForwardForApproval { get { return GetIconHandle("item-send-forward-for-approval"); } }
+
+        /// <exclude />
+        public static ResourceHandle SendForwardForPublication { get { return GetIconHandle("item-send-forward-for-publication"); } }
+
+        /// <exclude />
+        public static ResourceHandle Publish { get { return GetIconHandle("item-publish"); } }
+
+        /// <exclude />
+        public static ResourceHandle Unpublish { get { return GetIconHandle("item-unpublish"); } }
+
+        /// <exclude />
+        public static ResourceHandle UndoUnpublishedChanges { get { return GetIconHandle("item-undo-unpublished-changes"); } }
+
+        /// <exclude />
+        public static ResourceHandle SendBackToDraft { get { return GetIconHandle("item-send-back-to-draft"); } }
+
+        /// <exclude />
+        public static ResourceHandle SendBackForApproval { get { return GetIconHandle("item-send-back-for-approval"); } }
+
+        /// <exclude />
+        public static ResourceHandle SendBackForPublication { get { return GetIconHandle("item-send-back-for-publication"); } }
+
+        /// <exclude />
+        public static readonly ActionGroup WorkflowActionGroup = new ActionGroup("Workflow", ActionGroupPriority.PrimaryMedium);
+
+        /// <exclude />
+        public static readonly IEnumerable<PermissionType> AwaitingPublicationActionPermissionType = new PermissionType[] { PermissionType.Approve };
+
+        /// <exclude />
+        public GenericPublishProcessController()
+        {
+            _transitions = new Dictionary<string, IList<string>>
+            {
+                {Draft, new List<string> {AwaitingApproval, AwaitingPublication, Published}},
+                {SentToDraft, new List<string> {AwaitingApproval, AwaitingPublication, Published}},
+                {AwaitingApproval, new List<string> {Draft, AwaitingPublication, Published}},
+                {AwaitingPublication, new List<string> {Draft, AwaitingApproval, Published}},
+                {Published, new List<string> {Draft, AwaitingApproval, AwaitingPublication}}
+            };
+
+            _visualTransitions = new Dictionary<string, IList<string>>
+            {
+                {Draft, new List<string> { _draftDisabled, _forwardToAwaitingApproval, _forwardToAwaitingPublication, Published }},
+                {SentToDraft, new List<string> { _draftDisabled, _forwardToAwaitingApproval, _forwardToAwaitingPublication, Published }},
+                {AwaitingApproval, new List<string> { Draft, _awaitingApprovalDisabled, _forwardToAwaitingPublication, Published }},
+                {AwaitingPublication, new List<string> { Draft, _backToAwaitingApproval, _awaitingPublicationDisabled, Published }},
+                {Published, new List<string>()} // when public, no "send to" available.
+            };
+
+            _transitionNames = new Dictionary<string, string>
+            {
+                {Draft, StringResourceSystemFacade.GetString("Composite.Management", "PublishingStatus.draft")},
+                {SentToDraft, "Sent to Draft"}, // TODO: localize
+                {AwaitingApproval, StringResourceSystemFacade.GetString("Composite.Management", "PublishingStatus.awaitingApproval")},
+                {AwaitingPublication, StringResourceSystemFacade.GetString("Composite.Management", "PublishingStatus.awaitingPublication")},
+                {Published, StringResourceSystemFacade.GetString("Composite.Management", "PublishingStatus.published")}
+            };
+
+            Func<ElementAction> sendBackToDraftAction = () => new ElementAction(new ActionHandle(new ProxyDataActionToken(ActionIdentifier.SendToDraft) { DoIgnoreEntityTokenLocking = true }))
+            {
+                VisualData = new ActionVisualizedData
+                {
+                    Label = StringResourceSystemFacade.GetString("Composite.Plugins.GenericPublishProcessController", "SendToDraft"),
+                    ToolTip = StringResourceSystemFacade.GetString("Composite.Plugins.GenericPublishProcessController", "SendToDraftToolTip"),
+                    Icon = GenericPublishProcessController.SendBackToDraft,
+                    Disabled = false,
+                    ActionLocation = new ActionLocation
+                    {
+                        ActionType = ActionType.Other,
+                        IsInFolder = false,
+                        IsInToolbar = true,
+                        ActionGroup = WorkflowActionGroup
+                    }
+                },
+                TagValue = _bulkPublishingCommands
+            };
+
+
+            Func<ElementAction> sendForwardToAwaitingApprovalAction = () => new ElementAction(new ActionHandle(new ProxyDataActionToken(ActionIdentifier.SendForApproval) { DoIgnoreEntityTokenLocking = true }))
+            {
+                VisualData = new ActionVisualizedData
+                {
+                    Label = StringResourceSystemFacade.GetString("Composite.Plugins.GenericPublishProcessController", "SendForApproval"),
+                    ToolTip = StringResourceSystemFacade.GetString("Composite.Plugins.GenericPublishProcessController", "SendForApprovalToolTip"),
+                    Icon = GenericPublishProcessController.SendForwardForApproval,
+                    Disabled = false,
+                    ActionLocation = new ActionLocation
+                    {
+                        ActionType = ActionType.Other,
+                        IsInFolder = false,
+                        IsInToolbar = true,
+                        ActionGroup = WorkflowActionGroup
+                    }
+                },
+                TagValue = _bulkPublishingCommands
+            };
+
+
+            Func<ElementAction> sendForwardToAwaitingPublicationAction = () => new ElementAction(new ActionHandle(new ProxyDataActionToken(ActionIdentifier.SendForPublication) { DoIgnoreEntityTokenLocking = true }))
+            {
+                VisualData = new ActionVisualizedData
+                {
+                    Label = StringResourceSystemFacade.GetString("Composite.Plugins.GenericPublishProcessController", "SendForPublication"),
+                    ToolTip = StringResourceSystemFacade.GetString("Composite.Plugins.GenericPublishProcessController", "SendForPublicationToolTip"),
+                    Icon = GenericPublishProcessController.SendForwardForPublication,
+                    Disabled = false,
+                    ActionLocation = new ActionLocation
+                    {
+                        ActionType = ActionType.Other,
+                        IsInFolder = false,
+                        IsInToolbar = true,
+                        ActionGroup = WorkflowActionGroup
+                    }
+                },
+                TagValue = _bulkPublishingCommands
+            };
+
+
+            Func<ElementAction> publishAction = () => new ElementAction(new ActionHandle(new ProxyDataActionToken(ActionIdentifier.Publish) {DoIgnoreEntityTokenLocking = true}))
+            {
+                VisualData = new ActionVisualizedData
+                {
+                    Label = StringResourceSystemFacade.GetString("Composite.Plugins.GenericPublishProcessController", "Publish"),
+                    ToolTip = StringResourceSystemFacade.GetString("Composite.Plugins.GenericPublishProcessController", "PublishToolTip"),
+                    Icon = GenericPublishProcessController.Publish,
+                    Disabled = false,
+                    BulkExecutionDialog = new DialogStrings
+                    {
+                        Title = LocalizationFiles.Composite_Plugins_PageElementProvider.ViewUnpublishedItems_PublishConfirmTitle,
+                        Text = LocalizationFiles.Composite_Plugins_PageElementProvider.ViewUnpublishedItems_PublishConfirmText
+                    },
+                    ActionLocation = new ActionLocation
+                    {
+                        ActionType = ActionType.Other,
+                        IsInFolder = false,
+                        IsInToolbar = true,
+                        ActionGroup = WorkflowActionGroup,
+                        ActionBundle = "Publish"
+                    }
+                },
+                TagValue = _bulkPublishingCommands
+            };
+
+
+            // "arrow pointing left when state change is going backwards" actions
+            Func<ElementAction> sendBackToAwaitingApprovalAction = () => new ElementAction(new ActionHandle(new ProxyDataActionToken(ActionIdentifier.SendForApproval) { DoIgnoreEntityTokenLocking = true }))
+            {
+                VisualData = new ActionVisualizedData
+                {
+                    Label = StringResourceSystemFacade.GetString("Composite.Plugins.GenericPublishProcessController", "SendForApproval"),
+                    ToolTip = StringResourceSystemFacade.GetString("Composite.Plugins.GenericPublishProcessController", "SendForApprovalToolTip"),
+                    Icon = GenericPublishProcessController.SendForwardForApproval,
+                    Disabled = false,
+                    ActionLocation = new ActionLocation
+                    {
+                        ActionType = ActionType.Other,
+                        IsInFolder = false,
+                        IsInToolbar = true,
+                        ActionGroup = WorkflowActionGroup
+                    }
+                },
+                TagValue = _bulkPublishingCommands
+            };
+
+
+            Func<ElementAction> sendBackToAwaitingPublicationAction = () => new ElementAction(new ActionHandle(new ProxyDataActionToken(ActionIdentifier.SendForPublication) { DoIgnoreEntityTokenLocking = true }))
+            {
+                VisualData = new ActionVisualizedData
+                {
+                    Label = StringResourceSystemFacade.GetString("Composite.Plugins.GenericPublishProcessController", "SendForPublication"),
+                    ToolTip = StringResourceSystemFacade.GetString("Composite.Plugins.GenericPublishProcessController", "SendForPublicationToolTip"),
+                    Icon = GenericPublishProcessController.SendForwardForApproval,
+                    Disabled = false,
+                    ActionLocation = new ActionLocation
+                    {
+                        ActionType = ActionType.Other,
+                        IsInFolder = false,
+                        IsInToolbar = true,
+                        ActionGroup = WorkflowActionGroup
+                    }
+                },
+                TagValue = _bulkPublishingCommands,
+            };
+
+
+            // disabled actions
+            Func<ElementAction> draftActionDisabled = () => new ElementAction(new ActionHandle(new ProxyDataActionToken(ActionIdentifier.SendToDraft) { DoIgnoreEntityTokenLocking = true }))
+            {
+                VisualData = new ActionVisualizedData
+                {
+                    Label = StringResourceSystemFacade.GetString("Composite.Plugins.GenericPublishProcessController", "SendToDraft"),
+                    ToolTip = StringResourceSystemFacade.GetString("Composite.Plugins.GenericPublishProcessController", "SendToDraftToolTip"),
+                    Icon = GenericPublishProcessController.SendBackToDraft,
+                    Disabled = true,
+                    ActionLocation = new ActionLocation
+                    {
+                        ActionType = ActionType.Other,
+                        IsInFolder = false,
+                        IsInToolbar = true,
+                        ActionGroup = WorkflowActionGroup
+                    }
+                },
+                TagValue = _bulkPublishingCommands
+            };
+
+
+            Func<ElementAction> awaitingApprovalActionDisabled = () => new ElementAction(new ActionHandle(new ProxyDataActionToken(ActionIdentifier.SendForApproval) { DoIgnoreEntityTokenLocking = true }))
+            {
+                VisualData = new ActionVisualizedData
+                {
+                    Label = StringResourceSystemFacade.GetString("Composite.Plugins.GenericPublishProcessController", "SendForApproval"),
+                    ToolTip = StringResourceSystemFacade.GetString("Composite.Plugins.GenericPublishProcessController", "SendForApprovalToolTip"),
+                    Icon = GenericPublishProcessController.SendForwardForApproval,
+                    Disabled = true,
+                    ActionLocation = new ActionLocation
+                    {
+                        ActionType = ActionType.Other,
+                        IsInFolder = false,
+                        IsInToolbar = true,
+                        ActionGroup = WorkflowActionGroup
+                    }
+                },
+                TagValue = _bulkPublishingCommands
+            };
+
+
+            Func<ElementAction> awaitingPublicationActionDisabled = () => new ElementAction(new ActionHandle(new ProxyDataActionToken(ActionIdentifier.SendForPublication) { DoIgnoreEntityTokenLocking = true }))
+            {
+                VisualData = new ActionVisualizedData
+                {
+                    Label = StringResourceSystemFacade.GetString("Composite.Plugins.GenericPublishProcessController", "SendForPublication"),
+                    ToolTip = StringResourceSystemFacade.GetString("Composite.Plugins.GenericPublishProcessController", "SendForPublicationToolTip"),
+                    Icon = GenericPublishProcessController.SendBackForPublication,
+                    Disabled = true,
+                    ActionLocation = new ActionLocation
+                    {
+                        ActionType = ActionType.Other,
+                        IsInFolder = false,
+                        IsInToolbar = true,
+                        ActionGroup = WorkflowActionGroup
+                    }
+                },
+                TagValue = _bulkPublishingCommands
+            };
+
+
+
+            Func<ElementAction> publishActionDisabled = () => new ElementAction(new ActionHandle(new DisabledActionToken()))
+            {
+                VisualData = new ActionVisualizedData
+                {
+                    Label = StringResourceSystemFacade.GetString("Composite.Plugins.GenericPublishProcessController", "Publish"),
+                    ToolTip = StringResourceSystemFacade.GetString("Composite.Plugins.GenericPublishProcessController", "PublishToolTip"),
+                    Icon = GenericPublishProcessController.Publish,
+                    Disabled = true,
+                    ActionLocation = new ActionLocation
+                    {
+                        ActionType = ActionType.Other,
+                        IsInFolder = false,
+                        IsInToolbar = true,
+                        ActionGroup = WorkflowActionGroup
+                    }
+                },
+                TagValue = _bulkPublishingCommands
+            };
+
+            _visualTransitionsActions = new Dictionary<string, Func<ElementAction>>
+            {
+                {Draft, sendBackToDraftAction},
+                {_backToAwaitingApproval, sendBackToAwaitingApprovalAction},
+                {_backToAwaitingPublication, sendBackToAwaitingPublicationAction},
+
+                {_forwardToAwaitingApproval, sendForwardToAwaitingApprovalAction},
+                {_forwardToAwaitingPublication, sendForwardToAwaitingPublicationAction},
+                {Published, publishAction},
+
+                {_draftDisabled, draftActionDisabled},
+                {_awaitingApprovalDisabled, awaitingApprovalActionDisabled},
+                {_awaitingPublicationDisabled, awaitingPublicationActionDisabled},
+                {_publishedDisabled, publishActionDisabled}
+            };
+        }
+
+
+
+        /// <exclude />
+        public List<ElementAction> GetActions(IData data, Type elementProviderType)
+        {
+            if (!(data is IPublishControlled) ||
+                !data.DataSourceId.DataScopeIdentifier.Equals(DataScopeIdentifier.Administrated))
+            {
+                return new List<ElementAction>();
+            }
+
+            if (data is ILocalizedControlled && !UserSettings.ActiveLocaleCultureInfo.Equals(data.DataSourceId.LocaleScope))
+            {
+                return new List<ElementAction>();
+            }
+
+            var publishControlled = (IPublishControlled)data;
+
+            IList<string> visualTrans = _visualTransitions[publishControlled.PublicationStatus];
+
+            var clientActions = visualTrans.Select(newState => _visualTransitionsActions[newState]()).ToList();
+
+
+            IData publicData = DataFacade.GetDataFromOtherScope(data, DataScopeIdentifier.Public, true, false).FirstOrDefault();
+            if (publicData != null)
+            {
+                var unpublishAction = new ElementAction(new ActionHandle(new ProxyDataActionToken(ActionIdentifier.Unpublish) { DoIgnoreEntityTokenLocking = true }))
+                {
+                    VisualData = new ActionVisualizedData
+                    {
+                        Label = StringResourceSystemFacade.GetString("Composite.Plugins.GenericPublishProcessController", "Unpublish"),
+                        ToolTip = StringResourceSystemFacade.GetString("Composite.Plugins.GenericPublishProcessController", "UnpublishToolTip"),
+                        Icon = GenericPublishProcessController.Unpublish,
+                        Disabled = false,
+                        ActionLocation = new ActionLocation
+                        {
+                            ActionType = ActionType.Other,
+                            IsInFolder = false,
+                            IsInToolbar = true,
+                            ActionGroup = WorkflowActionGroup
+                        }
+                    }
+                };
+
+                clientActions.Add(unpublishAction);
+
+
+
+                if (publishControlled.PublicationStatus == Draft || publishControlled.PublicationStatus == SentToDraft)
+                {
+                    if (ProcessControllerAttributesFacade.IsActionIgnored(elementProviderType, GenericPublishProcessControllerActionTypeNames.UndoUnpublishedChanges) == false)
+                    {
+                        ActionToken actionToken;
+
+                        IActionTokenProvider actionTokenProvider = ProcessControllerAttributesFacade.GetActionTokenProvider(elementProviderType, GenericPublishProcessControllerActionTypeNames.UndoUnpublishedChanges);
+                        if (actionTokenProvider != null)
+                        {
+                            actionToken = actionTokenProvider.GetActionToken(GenericPublishProcessControllerActionTypeNames.UndoUnpublishedChanges, data);
+                        }
+                        else
+                        {
+                            actionToken = new UndoPublishedChangesActionToken();
+                        }
+
+                        var undoPublishedChangesAction = new ElementAction(new ActionHandle(actionToken))
+                        {
+                            VisualData = new ActionVisualizedData
+                            {
+                                Label = StringResourceSystemFacade.GetString("Composite.Plugins.GenericPublishProcessController", "UndoPublishedChanges"),
+                                ToolTip = StringResourceSystemFacade.GetString("Composite.Plugins.GenericPublishProcessController", "UndoPublishedChangesToolTip"),
+                                Icon = GenericPublishProcessController.UndoUnpublishedChanges,
+                                Disabled = false,
+                                ActionLocation = new ActionLocation
+                                {
+                                    ActionType = ActionType.Other,
+                                    IsInFolder = false,
+                                    IsInToolbar = true,
+                                    ActionGroup = WorkflowActionGroup
+                                }
+                            }
+                        };
+
+                        clientActions.Add(undoPublishedChangesAction);
+                    }
+                }
+            }
+
+            return clientActions;
+        }
+
+
+
+        /// <exclude />
+        public void SetStartStatus(IData data)
+        {
+            if (!(data is IPublishControlled) ||
+                !data.DataSourceId.DataScopeIdentifier.Equals(DataScopeIdentifier.Administrated))
+            {
+                return;
+            }
+
+            var publishControlled = (IPublishControlled)data;
+            publishControlled.PublicationStatus = Draft;
+        }
+
+
+
+        /// <exclude />
+        public IDictionary<string, string> GetValidTransitions(IData data)
+        {
+            if (!(data is IPublishControlled) ||
+                !data.DataSourceId.DataScopeIdentifier.Equals(DataScopeIdentifier.Administrated))
+            {
+                return new Dictionary<string, string>();
+            }
+
+            return _transitionNames;
+        }
+
+
+
+        /// <exclude />
+        public bool OnAfterBuildNew(IData data)
+        {
+            var publishControlled = (IPublishControlled)data;
+
+            publishControlled.PublicationStatus = Draft;
+
+            return true;
+        }
+
+
+
+        /// <exclude />
+        public bool OnAfterDataUpdated(IData data)
+        {
+            DataFacade.RemoveDataTag(data, _oldPublishedStatusTag);
+
+            if (!data.DataSourceId.DataScopeIdentifier.Equals(DataScopeIdentifier.Administrated)) return false;
+
+            var publishControlled = (IPublishControlled)data;
+
+            if (publishControlled.PublicationStatus == Published)
+            {
+                using (new DataScope(DataScopeIdentifier.Public))
+                {
+                    var existing = DataFacade.GetDataFromOtherScope((IData)publishControlled, DataScopeIdentifier.Public).Evaluate();
+
+                    if (existing.Any())
+                    {
+                        DataFacade.Delete(existing, CascadeDeleteType.Disable);
+                    }
+
+                    DataFacade.AddNew(data);
+                }
+
+                return true;
+            }
+
+            // Check when do we have this situation
+            return false;
+        }
+
+
+
+        /// <exclude />
+        public void ValidateTransition(IData data, string status)
+        {
+            var publishControlled = (IPublishControlled)data;
+            string oldTag;
+            if (DataFacade.TryGetDataTag<string>(publishControlled, _oldPublishedStatusTag, out oldTag))
+            {
+                if (status != oldTag)
+                {
+                    if (!_transitions[oldTag].Contains(status))
+                    {
+                        throw new ArgumentException("Invalid transition");
+                    }
+                }
+            }
+            else
+            {
+                if (!String.IsNullOrEmpty(publishControlled.PublicationStatus) && status != publishControlled.PublicationStatus)
+                {
+                    if (_transitions[publishControlled.PublicationStatus].Contains(status) == false)
+                    {
+                        throw new ArgumentException("Invalid transition");
+                    }
+                }
+            }
+
+            DataFacade.SetDataTag(data, _oldPublishedStatusTag, status);
+        }
+
+
+
+        private static ResourceHandle GetIconHandle(string name)
+        {
+            return new ResourceHandle(BuildInIconProviderName.ProviderName, name);
+        }
+
+
+
+        internal sealed class PublishActionExecutor : IActionExecutor
+        {
+            public FlowToken Execute(EntityToken entityToken, ActionToken actionToken, FlowControllerServicesContainer flowControllerServicesContainer)
+            {
+                DataEntityToken token = (DataEntityToken)entityToken;
+
+                IPublishControlled publishControlled = (IPublishControlled)DataFacade.GetDataFromDataSourceId(token.DataSourceId);
+
+                ValidationResults validationResults = ValidationFacade.Validate((IData)publishControlled);
+
+                if (validationResults.IsValid)
+                {
+                    UpdateTreeRefresher treeRefresher = new UpdateTreeRefresher(token.Data.GetDataEntityToken(), flowControllerServicesContainer);
+
+                    if (actionToken is PublishActionToken)
+                    {
+                        publishControlled.PublicationStatus = Published;
+                    }
+                    else if (actionToken is DraftActionToken)
+                    {
+                        publishControlled.PublicationStatus = SentToDraft;
+                    }
+                    else if (actionToken is AwaitingApprovalActionToken)
+                    {
+                        publishControlled.PublicationStatus = AwaitingApproval;
+                    }
+                    else if (actionToken is AwaitingPublicationActionToken)
+                    {
+                        publishControlled.PublicationStatus = AwaitingPublication;
+                    }
+                    else if (actionToken is UnpublishActionToken)
+                    {
+                        publishControlled.PublicationStatus = Draft;
+
+                        using (TransactionScope transactionScope = TransactionsFacade.CreateNewScope())
+                        {
+                            IData data = DataFacade.GetDataFromOtherScope(token.Data, DataScopeIdentifier.Public).SingleOrDefault();
+
+                            if (data != null)
+                            {
+                                IPage page = data as IPage;
+                                if (page != null)
+                                {
+                                    IEnumerable<IData> referees;
+                                    using (new DataScope(DataScopeIdentifier.Public))
+                                    {
+                                        referees = page.GetMetaData();
+                                    }
+
+                                    DataFacade.Delete(referees, CascadeDeleteType.Disable);
+                                }
+
+
+                                DataFacade.Delete(data, CascadeDeleteType.Disable);
+                            }
+
+                            transactionScope.Complete();
+                        }
+                    }
+                    else if (actionToken is UndoPublishedChangesActionToken)
+                    {
+                        using (TransactionScope transactionScope = TransactionsFacade.CreateNewScope())
+                        {
+                            using (ProcessControllerFacade.NoProcessControllers)
+                            {
+                                var administrativeData = (IPublishControlled)token.Data;
+                                IData publishedData = DataFacade.GetDataFromOtherScope(token.Data, DataScopeIdentifier.Public).Single();
+
+                                publishedData.FullCopyChangedTo(administrativeData);
+                                administrativeData.PublicationStatus = Draft;
+
+                                DataFacade.Update(administrativeData);
+                            }
+
+                            transactionScope.Complete();
+                        }
+                    }
+                    else
+                    {
+                        throw new ArgumentException("Unknown action token", "actionToken");
+                    }
+
+                    DataFacade.Update(publishControlled);
+
+                    treeRefresher.PostRefreshMesseges(publishControlled.GetDataEntityToken());
+                }
+                else
+                {
+                    var managementConsoleMessageService = flowControllerServicesContainer.GetService<IManagementConsoleMessageService>();
+
+                    StringBuilder sb = new System.Text.StringBuilder();
+                    sb.AppendLine(StringResourceSystemFacade.GetString("Composite.Plugins.GenericPublishProcessController", "ValidationErrorMessage"));
+                    foreach (ValidationResult result in validationResults)
+                    {
+                        sb.AppendLine(result.Message);
+                    }
+
+                    managementConsoleMessageService.ShowMessage(DialogType.Error, StringResourceSystemFacade.GetString("Composite.Plugins.GenericPublishProcessController", "ValidationErrorTitle"), sb.ToString());
+                }
+
+                return null;
+            }
+        }
+
+
+
+        internal sealed class DisabledActionToken : ActionToken
+        {
+            public override IEnumerable<PermissionType> PermissionTypes
+            {
+                get { yield break; }
+            }
+
+
+            public override string Serialize()
+            {
+                return "";
+            }
+
+
+            public static ActionToken Deserialize(string serializedData)
+            {
+                return new DisabledActionToken();
+            }
+        }
+
+
+        [ActionExecutor(typeof(PublishActionExecutor))]
+        internal sealed class PublishActionToken : ActionToken
+        {
+            private static IEnumerable<PermissionType> _permissionTypes = new [] { PermissionType.Publish };
+
+            public override IEnumerable<PermissionType> PermissionTypes
+            {
+                get { return _permissionTypes; }
+            }
+
+            public override bool IgnoreEntityTokenLocking => true;
+
+            public override string Serialize()
+            {
+                return Published;
+            }
+
+
+            public static ActionToken Deserialize(string serializedData)
+            {
+                return new PublishActionToken();
+            }
+        }
+
+
+        [ActionExecutor(typeof(PublishActionExecutor))]
+        internal sealed class UnpublishActionToken : ActionToken
+        {
+            private static IEnumerable<PermissionType> _permissionTypes = new PermissionType[] { PermissionType.Publish };
+
+            public override IEnumerable<PermissionType> PermissionTypes
+            {
+                get { return _permissionTypes; }
+            }
+
+            public override bool IgnoreEntityTokenLocking => true;
+
+            public override string Serialize()
+            {
+                return Published;
+            }
+
+
+            public static ActionToken Deserialize(string serializedData)
+            {
+                return new ProxyDataActionToken(ActionIdentifier.Unpublish);
+            }
+        }
+
+
+        [ActionExecutor(typeof(PublishActionExecutor))]
+        internal sealed class UndoPublishedChangesActionToken : ActionToken
+        {
+            private static IEnumerable<PermissionType> _permissionTypes = new [] { PermissionType.Edit, PermissionType.Publish };
+
+            public override IEnumerable<PermissionType> PermissionTypes
+            {
+                get { return _permissionTypes; }
+            }
+
+            public override bool IgnoreEntityTokenLocking => true;
+
+            public override string Serialize()
+            {
+                return "";
+            }
+
+
+            public static ActionToken Deserialize(string serializedData)
+            {
+                return new UndoPublishedChangesActionToken();
+            }
+        }
+
+
+        [ActionExecutor(typeof(PublishActionExecutor))]
+        internal sealed class DraftActionToken : ActionToken
+        {
+            private static IEnumerable<PermissionType> _permissionTypes = new [] { PermissionType.Edit, PermissionType.Approve, PermissionType.Publish };
+
+            public override IEnumerable<PermissionType> PermissionTypes
+            {
+                get { return _permissionTypes; }
+            }
+
+            public override bool IgnoreEntityTokenLocking => true;
+
+            public override string Serialize()
+            {
+                return Draft;
+            }
+
+
+            public static ActionToken Deserialize(string serializedData)
+            {
+                return new DraftActionToken();
+            }
+        }
+
+
+        [ActionExecutor(typeof(PublishActionExecutor))]
+        internal sealed class AwaitingApprovalActionToken : ActionToken
+        {
+            private static IEnumerable<PermissionType> _permissionTypes = new [] { PermissionType.Edit };
+
+            public override IEnumerable<PermissionType> PermissionTypes
+            {
+                get { return _permissionTypes; }
+            }
+
+            public override bool IgnoreEntityTokenLocking => true;
+
+            public override string Serialize()
+            {
+                return _forwardToAwaitingApproval;
+            }
+
+
+            public static Composite.C1Console.Security.ActionToken Deserialize(string serializedData)
+            {
+                return new AwaitingApprovalActionToken();
+            }
+        }
+
+
+        [ActionExecutor(typeof(PublishActionExecutor))]
+        internal sealed class AwaitingPublicationActionToken : ActionToken
+        {
+            private static IEnumerable<PermissionType> _permissionTypes = new [] { PermissionType.Approve };
+
+            public override IEnumerable<PermissionType> PermissionTypes
+            {
+                get { return _permissionTypes; }
+            }
+
+            public override bool IgnoreEntityTokenLocking => true;
+
+            public override string Serialize()
+            {
+                return _forwardToAwaitingApproval;
+            }
+
+
+            public static Composite.C1Console.Security.ActionToken Deserialize(string serializedData)
+            {
+                return new AwaitingPublicationActionToken();
+            }
+        }
+    }
+}