﻿using System;
using System.Web.UI;
using System.Collections.Generic;
using Composite.C1Console.Forms.DataServices.UiControls;
using Composite.C1Console.Forms.WebChannel;
using Composite.Core.Extensions;
using Composite.Core.ResourceSystem;
using Composite.Core.WebClient.FlowMediators.FormFlowRendering;
using Composite.Plugins.Forms.WebChannel.UiControlFactories;
using System.Web.UI.HtmlControls;
using System.Linq;

namespace Composite.Plugins.Forms.WebChannel.UiContainerFactories
{
    /// <summary>    
    /// </summary>
    /// <exclude />
    [System.ComponentModel.EditorBrowsable(System.ComponentModel.EditorBrowsableState.Never)] 
    public abstract class TemplatedUiContainerBase : UserControl
    {
        private IWebUiControl _webUiControl;
        private string _titleField;

        /// <exclude />
        public abstract Control GetFormPlaceHolder();
        
        /// <exclude />
        public abstract Control GetMessagePlaceHolder();

        /// <exclude />
        public abstract void SetContainerTitle(string title);

        /// <exclude />
        public virtual void SetContainerTooltip(string tooltip)
        {
        }

        /// <exclude />
        public void SetContainerTitleField(string titleField)
        {
            _titleField = titleField;
        }

        /// <exclude />
        public string GetTitleFieldControlId()
        {
            IWebUiControl container = GetContainer();

            if (_titleField.IsNullOrEmpty() || container == null) return string.Empty;

            var mappings = new Dictionary<string, string>();

            FormFlowUiDefinitionRenderer.ResolveBindingPathToClientIDMappings(container, mappings);

            string clientId = mappings.ContainsKey(_titleField) ? mappings[_titleField] : "";

            return clientId;
        }

        /// <exclude />
        public abstract void SetContainerIcon(ResourceHandle icon);


        internal void SetWebUiControlRef(IWebUiControl webUiControl)
        {
            _webUiControl = webUiControl;
        }


        /// <exclude />
        protected override void OnInit(System.EventArgs e)
        {
            base.OnInit(e);

            if (!this.IsPostBack)
            {
                _webUiControl.InitializeViewState();
                return;
            }
        }

        /// <exclude />
        protected override void OnPreRender(EventArgs e)
        {
            // Initializing lazy controls after PageLoad so the processed Post data will be overwritten
            if (IsPostBack)
            {
                if (_webUiControl is EmbeddedFormUiControl)
                {
                    var container = GetContainer();
                    container?.InitializeLazyBindedControls();
                }
            }

<<<<<<< HEAD
            if (RuntimeInformation.IsTestEnvironment) {

                try
                {
                    var mappings = new Dictionary<string, string>();
                    FormFlowUiDefinitionRenderer.ResolveBindingPathToClientIDMappings(GetContainer(), mappings);
                    var control = new HtmlGenericControl("ui:resolvercontainer");
                    control.Attributes.Add("class", "resolvercontainer hide");
                    foreach (var mapping in mappings)
                    {
                        control.Attributes.Add($"data-{mapping.Key}", mapping.Value);
                    }
                    GetFormPlaceHolder().Controls.Add(control);
                }
                catch {
                    //Nothing
                }
            }

=======
>>>>>>> 1ad6460c
            base.OnPreRender(e);
        }

        private TemplatedContainerUiControl GetContainer()
        {
            var container = (_webUiControl as EmbeddedFormUiControl).CompiledUiControl as TemplatedContainerUiControl;
            return container;
        }

        /// <exclude />
        public abstract void ShowFieldMessages(Dictionary<string, string> clientIDPathedMessages);
    }
}
<|MERGE_RESOLUTION|>--- conflicted
+++ resolved
@@ -1,129 +1,107 @@
-﻿using System;
-using System.Web.UI;
-using System.Collections.Generic;
-using Composite.C1Console.Forms.DataServices.UiControls;
-using Composite.C1Console.Forms.WebChannel;
-using Composite.Core.Extensions;
-using Composite.Core.ResourceSystem;
-using Composite.Core.WebClient.FlowMediators.FormFlowRendering;
-using Composite.Plugins.Forms.WebChannel.UiControlFactories;
-using System.Web.UI.HtmlControls;
-using System.Linq;
-
-namespace Composite.Plugins.Forms.WebChannel.UiContainerFactories
-{
-    /// <summary>    
-    /// </summary>
-    /// <exclude />
-    [System.ComponentModel.EditorBrowsable(System.ComponentModel.EditorBrowsableState.Never)] 
-    public abstract class TemplatedUiContainerBase : UserControl
-    {
-        private IWebUiControl _webUiControl;
-        private string _titleField;
-
-        /// <exclude />
-        public abstract Control GetFormPlaceHolder();
-        
-        /// <exclude />
-        public abstract Control GetMessagePlaceHolder();
-
-        /// <exclude />
-        public abstract void SetContainerTitle(string title);
-
-        /// <exclude />
-        public virtual void SetContainerTooltip(string tooltip)
-        {
-        }
-
-        /// <exclude />
-        public void SetContainerTitleField(string titleField)
-        {
-            _titleField = titleField;
-        }
-
-        /// <exclude />
-        public string GetTitleFieldControlId()
-        {
-            IWebUiControl container = GetContainer();
-
-            if (_titleField.IsNullOrEmpty() || container == null) return string.Empty;
-
-            var mappings = new Dictionary<string, string>();
-
-            FormFlowUiDefinitionRenderer.ResolveBindingPathToClientIDMappings(container, mappings);
-
-            string clientId = mappings.ContainsKey(_titleField) ? mappings[_titleField] : "";
-
-            return clientId;
-        }
-
-        /// <exclude />
-        public abstract void SetContainerIcon(ResourceHandle icon);
-
-
-        internal void SetWebUiControlRef(IWebUiControl webUiControl)
-        {
-            _webUiControl = webUiControl;
-        }
-
-
-        /// <exclude />
-        protected override void OnInit(System.EventArgs e)
-        {
-            base.OnInit(e);
-
-            if (!this.IsPostBack)
-            {
-                _webUiControl.InitializeViewState();
-                return;
-            }
-        }
-
-        /// <exclude />
-        protected override void OnPreRender(EventArgs e)
-        {
-            // Initializing lazy controls after PageLoad so the processed Post data will be overwritten
-            if (IsPostBack)
-            {
-                if (_webUiControl is EmbeddedFormUiControl)
-                {
-                    var container = GetContainer();
-                    container?.InitializeLazyBindedControls();
-                }
-            }
-
-<<<<<<< HEAD
-            if (RuntimeInformation.IsTestEnvironment) {
-
-                try
-                {
-                    var mappings = new Dictionary<string, string>();
-                    FormFlowUiDefinitionRenderer.ResolveBindingPathToClientIDMappings(GetContainer(), mappings);
-                    var control = new HtmlGenericControl("ui:resolvercontainer");
-                    control.Attributes.Add("class", "resolvercontainer hide");
-                    foreach (var mapping in mappings)
-                    {
-                        control.Attributes.Add($"data-{mapping.Key}", mapping.Value);
-                    }
-                    GetFormPlaceHolder().Controls.Add(control);
-                }
-                catch {
-                    //Nothing
-                }
-            }
-
-=======
->>>>>>> 1ad6460c
-            base.OnPreRender(e);
-        }
-
-        private TemplatedContainerUiControl GetContainer()
-        {
-            var container = (_webUiControl as EmbeddedFormUiControl).CompiledUiControl as TemplatedContainerUiControl;
-            return container;
-        }
-
-        /// <exclude />
-        public abstract void ShowFieldMessages(Dictionary<string, string> clientIDPathedMessages);
-    }
-}
+﻿using System;
+using System.Web.UI;
+using System.Collections.Generic;
+using Composite.C1Console.Forms.DataServices.UiControls;
+using Composite.C1Console.Forms.WebChannel;
+using Composite.Core.Extensions;
+using Composite.Core.ResourceSystem;
+using Composite.Core.WebClient.FlowMediators.FormFlowRendering;
+using Composite.Plugins.Forms.WebChannel.UiControlFactories;
+using System.Web.UI.HtmlControls;
+using System.Linq;
+
+namespace Composite.Plugins.Forms.WebChannel.UiContainerFactories
+{
+    /// <summary>    
+    /// </summary>
+    /// <exclude />
+    [System.ComponentModel.EditorBrowsable(System.ComponentModel.EditorBrowsableState.Never)] 
+    public abstract class TemplatedUiContainerBase : UserControl
+    {
+        private IWebUiControl _webUiControl;
+        private string _titleField;
+
+        /// <exclude />
+        public abstract Control GetFormPlaceHolder();
+        
+        /// <exclude />
+        public abstract Control GetMessagePlaceHolder();
+
+        /// <exclude />
+        public abstract void SetContainerTitle(string title);
+
+        /// <exclude />
+        public virtual void SetContainerTooltip(string tooltip)
+        {
+        }
+
+        /// <exclude />
+        public void SetContainerTitleField(string titleField)
+        {
+            _titleField = titleField;
+        }
+
+        /// <exclude />
+        public string GetTitleFieldControlId()
+        {
+            IWebUiControl container = GetContainer();
+
+            if (_titleField.IsNullOrEmpty() || container == null) return string.Empty;
+
+            var mappings = new Dictionary<string, string>();
+
+            FormFlowUiDefinitionRenderer.ResolveBindingPathToClientIDMappings(container, mappings);
+
+            string clientId = mappings.ContainsKey(_titleField) ? mappings[_titleField] : "";
+
+            return clientId;
+        }
+
+        /// <exclude />
+        public abstract void SetContainerIcon(ResourceHandle icon);
+
+
+        internal void SetWebUiControlRef(IWebUiControl webUiControl)
+        {
+            _webUiControl = webUiControl;
+        }
+
+
+        /// <exclude />
+        protected override void OnInit(System.EventArgs e)
+        {
+            base.OnInit(e);
+
+            if (!this.IsPostBack)
+            {
+                _webUiControl.InitializeViewState();
+                return;
+            }
+        }
+
+        /// <exclude />
+        protected override void OnPreRender(EventArgs e)
+        {
+            // Initializing lazy controls after PageLoad so the processed Post data will be overwritten
+            if (IsPostBack)
+            {
+                if (_webUiControl is EmbeddedFormUiControl)
+                {
+                    var container = GetContainer();
+                    container?.InitializeLazyBindedControls();
+                }
+            }
+
+            base.OnPreRender(e);
+        }
+
+        private TemplatedContainerUiControl GetContainer()
+        {
+            var container = (_webUiControl as EmbeddedFormUiControl).CompiledUiControl as TemplatedContainerUiControl;
+            return container;
+        }
+
+        /// <exclude />
+        public abstract void ShowFieldMessages(Dictionary<string, string> clientIDPathedMessages);
+    }
+}