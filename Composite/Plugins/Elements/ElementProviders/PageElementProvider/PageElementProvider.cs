--- conflicted
+++ resolved
@@ -1,958 +1,953 @@
-using System;
-using System.Collections.Generic;
-using System.Linq;
-using Composite.C1Console.Actions;
-using Composite.C1Console.Actions.Data;
-using Composite.C1Console.Elements;
-using Composite.C1Console.Elements.ElementProviderHelpers.AssociatedDataElementProviderHelper;
-using Composite.C1Console.Elements.ElementProviderHelpers.DataGroupingProviderHelper;
-using Composite.C1Console.Elements.Plugins.ElementProvider;
-using Composite.C1Console.Events;
-using Composite.C1Console.Security;
-using Composite.C1Console.Users;
-using Composite.C1Console.Workflow;
-using Composite.Core.Extensions;
-using Composite.Core.Linq;
-using Composite.Core.Parallelization;
-using Composite.Core.ResourceSystem;
-using Composite.Core.ResourceSystem.Icons;
-using Composite.Data;
-using Composite.Data.ProcessControlled;
-using Composite.Data.ProcessControlled.ProcessControllers.GenericPublishProcessController;
-using Composite.Data.Transactions;
-using Composite.Data.Types;
-using Microsoft.Practices.EnterpriseLibrary.Common.Configuration;
-using Microsoft.Practices.EnterpriseLibrary.Common.Configuration.ObjectBuilder;
-using Microsoft.Practices.ObjectBuilder;
-
-
-namespace Composite.Plugins.Elements.ElementProviders.PageElementProvider
-{
-    [ActionTokenProvider(GenericPublishProcessControllerActionTypeNames.UndoUnpublishedChanges, typeof(PageElementProviderActionTokenProvider))]
-    [ConfigurationElementType(typeof(PageElementProviderData))]
-    internal class PageElementProvider : IHooklessElementProvider, IDataExchangingElementProvider, IDragAndDropElementProvider, ILocaleAwareElementProvider, IAuxiliarySecurityAncestorProvider
-    {
-        private ElementProviderContext _context;
-        private AssociatedDataElementProviderHelper<IPage> _pageAssociatedHelper;
-
-
-        public static ResourceHandle DuplicatePage = GetIconHandle("copy");
-        public static ResourceHandle EditPage = GetIconHandle("page-edit-page");
-        public static ResourceHandle LocalizePage = GetIconHandle("page-localize-page");
-        public static ResourceHandle ManageHostNames = GetIconHandle("page-manage-host-names");
-        public static ResourceHandle AddPage = GetIconHandle("page-add-page");
-        public static ResourceHandle ListUnpublishedItems = GetIconHandle("page-list-unpublished-items");
-        public static ResourceHandle AddSubPage = GetIconHandle("page-add-sub-page");
-        public static ResourceHandle DeletePage = GetIconHandle("page-delete-page");
-        public static ResourceHandle PageDraft = GetIconHandle("page-draft");
-        public static ResourceHandle PageAwaitingApproval = GetIconHandle("page-awaiting-approval");
-        public static ResourceHandle PageAwaitingPublication = GetIconHandle("page-awaiting-publication");
-        public static ResourceHandle PagePublication = GetIconHandle("page-publication");
-        public static ResourceHandle PageGhosted = GetIconHandle("page-ghosted");
-        public static ResourceHandle PageDisabled = GetIconHandle("page-disabled");
-        public static ResourceHandle RootOpen = GetIconHandle("page-root-open");
-        public static ResourceHandle RootClosed = GetIconHandle("page-root-closed");
-        public static ResourceHandle ActivateLocalization = GetIconHandle("page-activatelocalization");
-        public static ResourceHandle DeactivateLocalization = GetIconHandle("page-deactivatelocalization");
-        public static ResourceHandle AddDataAssociationTypeIcon = GetIconHandle("dataassociation-add-association");
-        public static ResourceHandle EditDataAssociationTypeIcon = GetIconHandle("dataassociation-edit-association");
-        public static ResourceHandle RemoveDataAssociationTypeIcon = GetIconHandle("dataassociation-remove-association");
-
-        private static readonly ActionGroup PrimaryActionGroup = new ActionGroup(ActionGroupPriority.PrimaryHigh);
-        private static readonly ActionGroup ViewActionGroup = new ActionGroup("View", ActionGroupPriority.PrimaryLow);
-        private static readonly ActionGroup AppendedActionGroup = new ActionGroup("Common tasks", ActionGroupPriority.GeneralAppendMedium);
-        private static readonly ActionGroup MetaDataAppendedActionGroup = new ActionGroup("Associated data", ActionGroupPriority.PrimaryMedium);
-        internal static readonly List<PermissionType> AddWebsitePermissionTypes = new List<PermissionType> { PermissionType.Configure, PermissionType.Administrate };
-        internal static readonly List<PermissionType> EditPermissionTypes = new List<PermissionType> { PermissionType.Edit };
-        internal static readonly List<PermissionType> DuplicatePermissionTypes = new List<PermissionType> { PermissionType.Add };
-        internal static readonly List<PermissionType> LocalizePermissionTypes = new List<PermissionType> { PermissionType.Edit };
-        internal static readonly List<PermissionType> AddPermissionTypes = new List<PermissionType> { PermissionType.Add };
-        internal static readonly List<PermissionType> DeletePermissionTypes = new List<PermissionType> { PermissionType.Delete };
-
-        internal static readonly string DefaultConfigurationName = "PageElementProvider";
-
-
-        private static ResourceHandle GetIconHandle(string name)
-        {
-            return new ResourceHandle(BuildInIconProviderName.ProviderName, name);
-        }
-
-
-        public PageElementProvider()
-        {
-            AuxiliarySecurityAncestorFacade.AddAuxiliaryAncestorProvider<DataEntityToken>(this);
-            DataEvents<IPageType>.OnStoreChanged += DataEvents_IPageType_OnStoreChanged;
-        }
-
-
-
-        public ElementProviderContext Context
-        {
-            set
-            {
-                _context = value;
-
-                _pageAssociatedHelper = new AssociatedDataElementProviderHelper<IPage>(
-                    _context,
-                    new PageElementProviderEntityToken(_context.ProviderName),
-                    true);
-            }
-        }
-
-
-
-        public bool ContainsLocalizedData => true;
-
-
-        public IEnumerable<Element> GetRoots(SearchToken searchToken)
-        {
-            int pages;
-            using (new DataScope(DataScopeIdentifier.Administrated))
-            {
-                pages = PageServices.GetChildrenCount(Guid.Empty);
-            }
-
-            EntityToken entityToken = new PageElementProviderEntityToken(_context.ProviderName);
-
-            var dragAndDropInfo = new ElementDragAndDropInfo();
-            dragAndDropInfo.AddDropType(typeof(IPage));
-            dragAndDropInfo.SupportsIndexedPosition = true;
-
-            var element = new Element(_context.CreateElementHandle(entityToken), dragAndDropInfo)
-            {
-                VisualData = new ElementVisualizedData
-                {
-                    Label = StringResourceSystemFacade.GetString("Composite.Plugins.PageElementProvider", "PageElementProvider.RootLabel"),
-                    ToolTip = StringResourceSystemFacade.GetString("Composite.Plugins.PageElementProvider", "PageElementProvider.RootLabelToolTip"),
-                    HasChildren = pages != 0,
-                    Icon = PageElementProvider.RootClosed,
-                    OpenedIcon = PageElementProvider.RootOpen
-                }
-            };
-
-            var allPageTypes = DataFacade.GetData<IPageType>().AsEnumerable();
-
-            foreach (
-                var pageType in
-                    allPageTypes.Where(f => f.HomepageRelation != nameof(PageTypeHomepageRelation.OnlySubPages))
-                        .OrderByDescending(f=>f.Id))
-            {
-                element.AddAction(
-                    new ElementAction(
-                        new ActionHandle(new PageAddActionToken(pageType.Id, ActionIdentifier.Add, AddPermissionTypes) {DoIgnoreEntityTokenLocking = true} ))
-                    {
-                        VisualData = new ActionVisualizedData
-                        {
-                            Label = string.Format(StringResourceSystemFacade.GetString("Composite.Plugins.PageElementProvider",
-                                    "PageElementProvider.AddPageAtRootFormat"), pageType.Name),
-                            ToolTip =
-                                StringResourceSystemFacade.GetString("Composite.Plugins.PageElementProvider",
-                                    "PageElementProvider.AddPageAtRootToolTip"),
-                            Icon = PageElementProvider.AddPage,
-                            Disabled = false,
-                            ActionLocation = new ActionLocation
-                            {
-                                ActionType = ActionType.Add,
-                                IsInFolder = false,
-                                IsInToolbar = true,
-                                ActionGroup = PrimaryActionGroup,
-                                ActionBundle = "AddWebsite"
-                            }
-                        }
-
-                    });
-            }
-
-
-            element.AddAction(new ElementAction(new ActionHandle(new ViewUnpublishedItemsActionToken()))
-            {
-                VisualData = new ActionVisualizedData
-                {
-                    //Label = "List unpublished Pages and Folder Data",
-                    //ToolTip = "Get an overview of pages and page folder data that haven't been published yet.",
-                    Label = StringResourceSystemFacade.GetString("Composite.Plugins.PageElementProvider", "PageElementProvider.ViewUnpublishedItems"),
-                    ToolTip = StringResourceSystemFacade.GetString("Composite.Plugins.PageElementProvider", "PageElementProvider.ViewUnpublishedItemsToolTip"),
-                    Icon = PageElementProvider.ListUnpublishedItems,
-                    Disabled = false,
-                    ActionLocation = new ActionLocation
-                    {
-                        ActionType = ActionType.Other,
-                        IsInFolder = false,
-                        IsInToolbar = true,
-                        ActionGroup = ViewActionGroup
-                    }
-                }
-            });
-
-            element.AddAction(new ElementAction(new ActionHandle(new WorkflowActionToken(WorkflowFacade.GetWorkflowType("Composite.C1Console.Elements.ElementProviderHelpers.AssociatedDataElementProviderHelper.AddMetaDataWorkflow"), AssociatedDataElementProviderHelper<IPage>.AddAssociatedTypePermissionTypes) { DoIgnoreEntityTokenLocking = true }))
-            {
-                VisualData = new ActionVisualizedData
-                {
-                    Label = StringResourceSystemFacade.GetString("Composite.Management", "AssociatedDataElementProviderHelper.AddMetaDataTypeLabel"),
-                    ToolTip = StringResourceSystemFacade.GetString("Composite.Management", "AssociatedDataElementProviderHelper.AddMetaDataTypeToolTip"),
-                    Icon = AddDataAssociationTypeIcon,
-                    Disabled = false,
-                    ActionLocation = new ActionLocation
-                    {
-                        ActionType = ActionType.Add,
-                        IsInFolder = false,
-                        IsInToolbar = false,
-                        ActionGroup = MetaDataAppendedActionGroup
-                    }
-                }
-            });
-
-            element.AddAction(new ElementAction(new ActionHandle(new WorkflowActionToken(WorkflowFacade.GetWorkflowType("Composite.C1Console.Elements.ElementProviderHelpers.AssociatedDataElementProviderHelper.EditMetaDataWorkflow"), AssociatedDataElementProviderHelper<IPage>.EditAssociatedTypePermissionTypes)))
-            {
-                VisualData = new ActionVisualizedData
-                {
-                    Label = StringResourceSystemFacade.GetString("Composite.Management", "AssociatedDataElementProviderHelper.EditMetaDataTypeLabel"),
-                    ToolTip = StringResourceSystemFacade.GetString("Composite.Management", "AssociatedDataElementProviderHelper.EditMetaDataTypeToolTip"),
-                    Icon = EditDataAssociationTypeIcon,
-                    Disabled = false,
-                    ActionLocation = new ActionLocation
-                    {
-                        ActionType = ActionType.Edit,
-                        IsInFolder = false,
-                        IsInToolbar = false,
-                        ActionGroup = MetaDataAppendedActionGroup
-                    }
-                }
-            });
-
-            element.AddAction(new ElementAction(new ActionHandle(new WorkflowActionToken(WorkflowFacade.GetWorkflowType("Composite.C1Console.Elements.ElementProviderHelpers.AssociatedDataElementProviderHelper.DeleteMetaDataWorkflow"), AssociatedDataElementProviderHelper<IPage>.RemoveAssociatedTypePermissionTypes)))
-            {
-                VisualData = new ActionVisualizedData
-                {
-                    Label = StringResourceSystemFacade.GetString("Composite.Management", "AssociatedDataElementProviderHelper.RemoveMetaDataTypeLabel"),
-                    ToolTip = StringResourceSystemFacade.GetString("Composite.Management", "AssociatedDataElementProviderHelper.RemoveMetaDataTypeToolTip"),
-                    Icon = RemoveDataAssociationTypeIcon,
-                    Disabled = false,
-                    ActionLocation = new ActionLocation
-                    {
-                        ActionType = ActionType.Delete,
-                        IsInFolder = false,
-                        IsInToolbar = false,
-                        ActionGroup = MetaDataAppendedActionGroup
-                    }
-                }
-            });
-
-            // Creates a problem for the front-end "toolbar caching" mechanism - dont re-introduce this right befroe a release
-            // Reason: ActionTokin is always unique for a page, making the ActionKey (hash) unique
-            //if (RuntimeInformation.IsDebugBuild)
-            //{
-            //    element.AddAction(new ElementAction(new ActionHandle(new DisplayLocalOrderingActionToken(Guid.Empty)))
-            //    {
-            //        VisualData = new ActionVisualizedData
-            //        {
-            //            Label = StringResourceSystemFacade.GetString("Composite.Plugins.PageElementProvider", "PageElementProvider.DisplayLocalOrderingLabel"),
-            //            ToolTip = StringResourceSystemFacade.GetString("Composite.Plugins.PageElementProvider", "PageElementProvider.DisplayLocalOrderingToolTip"),
-            //            Icon = CommonElementIcons.Nodes,
-            //            Disabled = false,
-            //            ActionLocation = new ActionLocation
-            //            {
-            //                ActionType = ActionType.DeveloperMode,
-            //                IsInFolder = false,
-            //                IsInToolbar = false,
-            //                ActionGroup = AppendedActionGroup
-            //            }
-            //        }
-            //    });
-            //}
-
-            yield return element;
-        }
-
-
-
-        public IEnumerable<Element> GetChildren(EntityToken entityToken, SearchToken searchToken)
-        {
-            if (entityToken is AssociatedDataElementProviderHelperEntityToken)
-            {
-                return _pageAssociatedHelper.GetChildren((AssociatedDataElementProviderHelperEntityToken)entityToken, false);
-            }
-
-            if (entityToken is DataGroupingProviderHelperEntityToken)
-            {
-                return _pageAssociatedHelper.GetChildren((DataGroupingProviderHelperEntityToken)entityToken, false);
-            }
-
-            using (new DataScope(DataScopeIdentifier.Administrated))
-            {
-                var allChildPages = GetChildrenPages(entityToken, searchToken);
-                List<KeyValuePair<PageLocaleState, IPage>> childPages = IEnumerableExtensionMethods.ToList(allChildPages, f => new KeyValuePair<PageLocaleState, IPage>(PageLocaleState.Own, f));
-
-                List<Element> childPageElements = GetElements(childPages, entityToken is PageElementProviderEntityToken);
-
-                return GetChildElements(entityToken, childPageElements);
-            }
-        }
-
-
-
-        public IEnumerable<Element> GetForeignRoots(SearchToken searchToken)
-        {
-            return GetRoots(searchToken);
-        }
-
-
-
-        public IEnumerable<Element> GetForeignChildren(EntityToken entityToken, SearchToken searchToken)
-        {
-            if (entityToken is DataEntityToken && ((DataEntityToken)entityToken).Data == null) return new Element[] { };
-
-            if (entityToken is AssociatedDataElementProviderHelperEntityToken)
-            {
-                return _pageAssociatedHelper.GetChildren((AssociatedDataElementProviderHelperEntityToken)entityToken, true);
-            }
-
-            if (entityToken is DataGroupingProviderHelperEntityToken)
-            {
-                return _pageAssociatedHelper.GetChildren((DataGroupingProviderHelperEntityToken)entityToken, true);
-            }
-
-            IEnumerable<IPage> pages;
-            using (new DataScope(DataScopeIdentifier.Administrated))
-            {
-                pages = GetChildrenPages(entityToken, searchToken).ToList();
-            }
-
-
-            IEnumerable<IPage> foreignAdministratedPages;
-            using (new DataScope(DataScopeIdentifier.Administrated, UserSettings.ForeignLocaleCultureInfo))
-            {
-                foreignAdministratedPages = GetChildrenPages(entityToken, searchToken).ToList();
-            }
-
-            IEnumerable<IPage> foreignPublicPages;
-            using (new DataScope(DataScopeIdentifier.Public, UserSettings.ForeignLocaleCultureInfo))
-            {
-                foreignPublicPages = GetChildrenPages(entityToken, searchToken).ToList();
-            }
-
-
-            Guid? itemId = GetParentPageId(entityToken);
-            if (itemId.HasValue == false) return new Element[] { };
-
-            IEnumerable<Guid> childPageIds =
-              (from ps in DataFacade.GetData<IPageStructure>()
-               where ps.ParentId == itemId.Value
-               orderby ps.LocalOrdering
-               select ps.Id).ToList();
-
-
-            var resultPages = new List<KeyValuePair<PageLocaleState, IPage>>();
-            foreach (Guid pageId in childPageIds)
-            {
-                if (pages.Any(f => f.Id == pageId))
-                {
-                    resultPages.AddRange(
-                        pages.Where(f => f.Id == pageId)
-                            .Select(p => new KeyValuePair<PageLocaleState, IPage>(PageLocaleState.Own, p)));
-                }
-                else if (foreignAdministratedPages.Any(f => f.Id == pageId && f.IsTranslatable()))
-                {
-                    resultPages.AddRange(
-                        foreignAdministratedPages.Where(f => f.Id == pageId && f.IsTranslatable())
-                            .Select(p => new KeyValuePair<PageLocaleState, IPage>(PageLocaleState.ForeignActive, p)));
-                }
-                else if (foreignPublicPages.Any(f => f.Id == pageId))
-                {
-                    resultPages.AddRange(
-                        foreignPublicPages.Where(f => f.Id == pageId)
-                            .Select(p => new KeyValuePair<PageLocaleState, IPage>(PageLocaleState.ForeignActive, p)));
-                }
-                else if (foreignAdministratedPages.Any(f => f.Id == pageId))
-                {
-                    resultPages.AddRange(
-                        foreignAdministratedPages.Where(f => f.Id == pageId)
-                            .Select(p => new KeyValuePair<PageLocaleState, IPage>(PageLocaleState.ForeignDisabled, p)));
-                }
-
-            }
-
-            List<Element> childPageElements = GetElements(resultPages, entityToken is PageElementProviderEntityToken);
-
-            return GetChildElements(entityToken, childPageElements);
-        }
-
-
-
-        public Dictionary<EntityToken, IEnumerable<EntityToken>> GetParents(IEnumerable<EntityToken> entityTokens)
-        {
-            var result = new Dictionary<EntityToken, IEnumerable<EntityToken>>();
-
-            foreach (EntityToken entityToken in entityTokens)
-            {
-                var dataEntityToken = (DataEntityToken) entityToken;
-                Type type = dataEntityToken.InterfaceType;
-
-                if (type != typeof(IPage)) continue;
-
-                Guid pageId = (Guid) dataEntityToken.DataSourceId.GetKeyValue(nameof(IPage.Id));
-                Guid parentPageId = PageManager.GetParentId(pageId);
-
-                if (parentPageId != Guid.Empty) continue;
-
-                result.Add(entityToken, new EntityToken[] { new PageElementProviderEntityToken(_context.ProviderName) });
-            }
-
-            return result;
-        }
-
-
-        private IEnumerable<Element> GetChildElements(EntityToken entityToken, IEnumerable<Element> childPageElements)
-        {
-            Guid? itemId = GetParentPageId(entityToken);
-            if (!itemId.HasValue) return new Element[] { };
-
-            List<Element> associatedChildElements;
-            if (itemId.Value != Guid.Empty)
-            {
-                using (new DataScope(DataScopeIdentifier.Administrated))
-                {
-                    IPage page = PageManager.GetPageById(itemId.Value);
-
-                    if (page != null) // null => Foreign page
-                    {
-                        associatedChildElements = _pageAssociatedHelper.GetChildren(page, entityToken);
-                    }
-                    else
-                    {
-                        associatedChildElements = new List<Element>();
-                    }
-                }
-            }
-            else
-            {
-                associatedChildElements = new List<Element>();
-            }
-
-            associatedChildElements.AddRange(childPageElements);
-
-            return associatedChildElements;
-        }
-
-
-
-        private static Guid? GetParentPageId(EntityToken entityToken)
-        {
-            if (entityToken is PageElementProviderEntityToken)
-            {
-                return Guid.Empty;
-            }
-
-            if (entityToken is DataEntityToken)
-            {
-                IPage parentPage = ((DataEntityToken)entityToken).Data as IPage;
-
-                return parentPage?.Id;
-            }
-
-            throw new NotImplementedException();
-        }
-
-
-
-        private IEnumerable<IPage> GetChildrenPages(EntityToken entityToken, SearchToken searchToken)
-        {
-            Guid? itemId = GetParentPageId(entityToken);
-
-            if (!itemId.HasValue) return new IPage[] { };
-
-
-            if (!searchToken.IsValidKeyword())
-            {
-                return OrderByVersions(PageServices.GetChildren(itemId.Value).Evaluate());
-            }
-
-            string keyword = searchToken.Keyword.ToLowerInvariant();
-
-            var predicateItems =
-                from page in DataFacade.GetData<IPage>()
-                where (page.Description != null && page.Description.ToLowerInvariant().Contains(keyword)) ||
-                      (page.Title != null && page.Title.ToLowerInvariant().Contains(keyword))
-                select new TreeNode { Key = page.Id, ParentKey = page.GetParentId() };
-
-
-            List<TreeNode> keyTree =
-                DataFacade.GetData<IPage>().Select(x => new TreeNode { Key = x.Id, ParentKey = x.GetParentId() }).ToList();
-
-            IEnumerable<TreeNode> nodes = new List<TreeNode>();
-            foreach (TreeNode node in predicateItems)
-            {
-                nodes = nodes.Concat(GetAncestorPath(node, keyTree)).ToList();
-            }
-
-            List<Guid> pageIds = nodes.Where(x => x.ParentKey == itemId).Select(x => x.Key).Distinct().ToList();
-
-            var pages = new List<IPage>();
-
-            foreach (var page in DataFacade.GetData<IPage>())
-            {
-                if (pageIds.Contains(page.Id))
-                {
-                    pages.Add(page);
-                }
-            }
-
-            return OrderByVersions(pages);
-        }
-
-        private IEnumerable<IPage> OrderByVersions(IEnumerable<IPage> pages)
-        {
-            return (from page in pages
-                group page by page.Id
-                into pageVersionGroups
-                let versions = pageVersionGroups.ToList()
-                let liveVersionName = versions.Count == 1 ? null : versions[0].GetLiveVersionName()
-                select pageVersionGroups.OrderByDescending(v => v.LocalizedVersionName() == liveVersionName).ToList())
-                    .SelectMany(v => v);
-        }
-
-
-        private class TreeNode
-        {
-            public Guid Key { get; set; }
-            public Guid ParentKey { get; set; }
-
-        }
-
-
-        private IList<TreeNode> GetAncestorPath(TreeNode key, IList<TreeNode> keys)
-        {
-            if (key.ParentKey == Guid.Empty)
-            {
-                return new List<TreeNode>() { key };
-            }
-
-            var parent = keys.First(x => x.Key == key.ParentKey);
-
-            IList<TreeNode> ancestors = GetAncestorPath(parent, keys);
-            ancestors.Add(key);
-            return ancestors;
-        }
-
-
-
-        public bool OnElementDraggedAndDropped(EntityToken draggedEntityToken, EntityToken newParentEntityToken, int dropIndex, DragAndDropType dragAndDropType, FlowControllerServicesContainer flowControllerServicesContainer)
-        {
-            IPage draggedPage = (IPage)((DataEntityToken)draggedEntityToken).Data;
-            Verify.IsNotNull(draggedPage, "Dragged page does not exist");
-
-            Guid newParentPageId;
-            if (newParentEntityToken is PageElementProviderEntityToken)
-            {
-                newParentPageId = Guid.Empty;
-            }
-            else if (newParentEntityToken is DataEntityToken)
-            {
-                IPage newParentPage = (IPage)((DataEntityToken)newParentEntityToken).Data;
-                newParentPageId = newParentPage.Id;
-            }
-            else
-            {
-                throw new NotImplementedException();
-            }
-
-            IPage oldParent = null;
-            Guid oldParentId = draggedPage.GetParentId();
-            if (oldParentId != Guid.Empty)
-            {
-                oldParent = DataFacade.GetData<IPage>(f => f.Id == oldParentId).FirstOrDefault();
-            }
-
-            if (dragAndDropType == DragAndDropType.Move)
-            {
-                using (var transactionScope = TransactionsFacade.CreateNewScope())
-                {
-                    string urlTitle = draggedPage.UrlTitle;
-                    int counter = 1;
-
-                    while (true)
-                    {
-                        bool urlTitleClash =
-                            (from p in PageServices.GetChildren(newParentPageId).AsEnumerable()
-                             where p.UrlTitle == urlTitle && p.Id != draggedPage.Id
-                             select p).Any();
-
-
-                        if (!urlTitleClash)
-                        {
-                            break;
-                        }
-
-                        urlTitle = $"{draggedPage.UrlTitle}{counter++}";
-                    }
-
-                    draggedPage.UrlTitle = urlTitle;
-
-                    // Real drop index takes into account pages from other locales
-                    int realDropIndex = GetRealDropIndex(draggedPage, newParentPageId, dropIndex);
-
-                    draggedPage.MoveTo(newParentPageId, realDropIndex, false);
-                    
-                    DataFacade.Update(draggedPage);
-
-                    EntityTokenCacheFacade.ClearCache(draggedPage.GetDataEntityToken());
-
-                    transactionScope.Complete();
-                }
-            }
-            else
-            {
-                throw new NotImplementedException();
-            }
-
-
-            if (oldParent != null)
-            {
-                var oldParentParentTreeRefresher = new ParentTreeRefresher(flowControllerServicesContainer);
-                oldParentParentTreeRefresher.PostRefreshMesseges(oldParent.GetDataEntityToken());
-            }
-            else
-            {
-                var oldParentspecificTreeRefresher = new SpecificTreeRefresher(flowControllerServicesContainer);
-                oldParentspecificTreeRefresher.PostRefreshMesseges(new PageElementProviderEntityToken(_context.ProviderName));
-            }
-
-            var newParentParentTreeRefresher = new ParentTreeRefresher(flowControllerServicesContainer);
-            newParentParentTreeRefresher.PostRefreshMesseges(newParentEntityToken);
-
-            return true;
-        }
-
-
-        private static int GetRealDropIndex(IPage draggedPage, Guid newParentPageId, int dropIndex)
-        {
-            if (dropIndex == 0)
-            {
-                return 0;
-            }
-
-            List<Guid> childPageIDs = PageManager.GetChildrenIDs(newParentPageId).ToList();
-
-            // Removing pages that does not belong to the same locale
-            using (new DataScope(draggedPage.DataSourceId.PublicationScope, draggedPage.DataSourceId.LocaleScope))
-            {
-                childPageIDs.RemoveAll(pageId => PageManager.GetPageById(pageId) == null);
-            }
-
-            if (childPageIDs.Count == 0)
-            {
-                return 0;
-            }
-
-            childPageIDs = childPageIDs.OrderBy(PageManager.GetLocalOrdering).ToList();
-
-            return PageManager.GetLocalOrdering(childPageIDs[Math.Min(childPageIDs.Count - 1, dropIndex - 1)]) + 1;
-        }
-
-
-        private enum PageLocaleState
-        {
-            Own,
-            ForeignActive,
-            ForeignDisabled
-        }
-
-
-        private List<Element> GetElements(List<KeyValuePair<PageLocaleState, IPage>> pages, bool rootPages)
-        {
-            //ElementDragAndDropInfo dragAndDropInfo = new ElementDragAndDropInfo(typeof(IPage));
-            //dragAndDropInfo.AddDropType(typeof(IPage));
-            //dragAndDropInfo.SupportsIndexedPosition = true;
-
-
-
-
-            string editPageLabel = StringResourceSystemFacade.GetString("Composite.Plugins.PageElementProvider", "PageElementProvider.EditPage");
-            string editPageToolTip = StringResourceSystemFacade.GetString("Composite.Plugins.PageElementProvider", "PageElementProvider.EditPageToolTip");
-            string localizePageLabel = StringResourceSystemFacade.GetString("Composite.Plugins.PageElementProvider", "PageElementProvider.LocalizePage");
-            string localizePageToolTip = StringResourceSystemFacade.GetString("Composite.Plugins.PageElementProvider", "PageElementProvider.LocalizePageToolTip");
-            string addNewPageLabel = StringResourceSystemFacade.GetString("Composite.Plugins.PageElementProvider", "PageElementProvider.AddSubPageFormat");
-            //string addNewPageToolTip = StringResourceSystemFacade.GetString("Composite.Plugins.PageElementProvider", "PageElementProvider.AddSubPageToolTip");
-            string deletePageLabel = StringResourceSystemFacade.GetString("Composite.Plugins.PageElementProvider", "PageElementProvider.Delete");
-            string deletePageToolTip = StringResourceSystemFacade.GetString("Composite.Plugins.PageElementProvider", "PageElementProvider.DeleteToolTip");
-            string duplicatePageLabel = StringResourceSystemFacade.GetString("Composite.Plugins.PageElementProvider", "PageElementProvider.Duplicate");
-            string duplicatePageToolTip = StringResourceSystemFacade.GetString("Composite.Plugins.PageElementProvider", "PageElementProvider.DuplicateToolTip");
-
-            string urlMappingName = null;
-            if (UserSettings.ForeignLocaleCultureInfo != null)
-            {
-                urlMappingName = DataLocalizationFacade.GetCultureTitle(UserSettings.ForeignLocaleCultureInfo);
-            }
-
-            var elements = new Element[pages.Count];
-            var allPageTypes = DataFacade.GetData<IPageType>().AsEnumerable();
-
-            ParallelFacade.For("PageElementProvider. Getting elements", 0, pages.Count, i =>
-            {
-                var kvp = pages[i];
-                IPage page = kvp.Value;
-
-                EntityToken entityToken = page.GetDataEntityToken();
-
-                var dragAndDropInfo = new ElementDragAndDropInfo(typeof(IPage));
-                dragAndDropInfo.AddDropType(typeof(IPage));
-                dragAndDropInfo.SupportsIndexedPosition = true;
-
-                var element = new Element(_context.CreateElementHandle(entityToken), MakeVisualData(page, kvp.Key, urlMappingName, rootPages), dragAndDropInfo);
-
-                element.PropertyBag.Add("Uri", $"~/page({page.Id})");
-                element.PropertyBag.Add("ElementType", "application/x-composite-page");
-                element.PropertyBag.Add("DataId", page.Id.ToString());
-
-                if (kvp.Key == PageLocaleState.Own)
-                {
-                    // Normal actions
-                    element.AddAction(new ElementAction(new ActionHandle(new ProxyDataActionToken(ActionIdentifier.Edit,EditPermissionTypes)))
-                    {
-                        VisualData = new ActionVisualizedData
-                        {
-                            Label = editPageLabel,
-                            ToolTip = editPageToolTip,
-                            Icon = PageElementProvider.EditPage,
-                            Disabled = false,
-                            ActionLocation = new ActionLocation
-                            {
-                                ActionType = ActionType.Edit,
-                                IsInFolder = false,
-                                IsInToolbar = true,
-                                ActionGroup = PrimaryActionGroup
-                            }
-                        }
-                    });
-
-<<<<<<< HEAD
-                    element.AddAction(new ElementAction(new ActionHandle(new ProxyDataActionToken(ActionIdentifier.Duplicate, DuplicatePermissionTypes)))
-                    {
-                        VisualData = new ActionVisualizedData
-                        {
-                            Label = duplicatePageLabel,
-                            ToolTip = duplicatePageToolTip,
-                            Icon = PageElementProvider.DuplicatePage,
-                            Disabled = false,
-                            ActionLocation = new ActionLocation
-                            {
-                                ActionType = ActionType.Add,
-                                IsInFolder = false,
-                                IsInToolbar = true,
-                                ActionGroup = PrimaryActionGroup
-                            }
-                        }
-                    });
-
-                    IPageType parentPageType = allPageTypes.First(f => f.Id == page.PageTypeId);
-=======
-                    IPageType parentPageType = allPageTypes.FirstOrDefault(f => f.Id == page.PageTypeId);
-                    Verify.IsNotNull(parentPageType, "Failed to find page type by id '{0}'", page.PageTypeId);
->>>>>>> c1f642a7
-
-                    foreach (var pageType in page.GetChildPageSelectablePageTypes().OrderByDescending(pt => pt.Id == parentPageType.DefaultChildPageType))
-                    {
-                        element.AddAction(new ElementAction(new ActionHandle(new PageAddActionToken(pageType.Id,ActionIdentifier.Add, AddPermissionTypes) { DoIgnoreEntityTokenLocking = true }))
-                        {
-                            VisualData = new ActionVisualizedData
-                            {
-                                Label = string.Format(addNewPageLabel, pageType.Name),
-                                ToolTip = pageType.Description,
-                                Icon = PageElementProvider.AddPage,
-                                Disabled = false,
-                                ActionLocation = new ActionLocation
-                                {
-                                    ActionType = ActionType.Add,
-                                    IsInFolder = false,
-                                    IsInToolbar = true,
-                                    ActionGroup = PrimaryActionGroup,
-                                    ActionBundle = "AddPage"
-                                }
-                            }
-                        });
-                    }
-
-
-                    element.AddAction(new ElementAction(new ActionHandle(new ProxyDataActionToken(ActionIdentifier.Delete,DeletePermissionTypes)))
-                    {
-                        VisualData = new ActionVisualizedData
-                        {
-                            Label = deletePageLabel,
-                            ToolTip = deletePageToolTip,
-                            Icon = DeletePage,
-                            Disabled = false,
-                            ActionLocation = new ActionLocation
-                            {
-                                ActionType = ActionType.Delete,
-                                IsInFolder = false,
-                                IsInToolbar = true,
-                                ActionGroup = PrimaryActionGroup
-                            }
-                        }
-                    });
-
-                    _pageAssociatedHelper.AttachElementActions(element, page);
-                }
-                else if (kvp.Key == PageLocaleState.ForeignActive)
-                {
-                    // Localized actions
-                    bool addAction = false;
-
-                    Guid parentId = page.GetParentId();
-                    if (parentId == Guid.Empty)
-                    {
-                        addAction = true;
-                    }
-                    else
-                    {
-                        using (new DataScope(DataScopeIdentifier.Administrated, UserSettings.ActiveLocaleCultureInfo))
-                        {
-                            bool exists = DataFacade.GetData<IPage>(f => f.Id == parentId).Any();
-                            if (exists)
-                            {
-                                addAction = true;
-                            }
-                        }
-                    }
-
-
-                    if (addAction)
-                    {
-                        element.AddAction(new ElementAction(new ActionHandle(new WorkflowActionToken(WorkflowFacade.GetWorkflowType("Composite.Plugins.Elements.ElementProviders.PageElementProvider.LocalizePageWorkflow"), LocalizePermissionTypes)))
-                        {
-                            VisualData = new ActionVisualizedData
-                            {
-                                Label = localizePageLabel,
-                                ToolTip = localizePageToolTip,
-                                Icon = PageElementProvider.LocalizePage,
-                                Disabled = false,
-                                ActionLocation = new ActionLocation
-                                {
-                                    ActionType = ActionType.Edit,
-                                    IsInFolder = false,
-                                    IsInToolbar = true,
-                                    ActionGroup = PrimaryActionGroup
-                                }
-                            }
-                        });
-                    }
-                }
-
-                elements[i] = element;
-            }); 
-
-            return new List<Element>(elements);
-        }
-
-
-
-        private ElementVisualizedData MakeVisualData(IPage page, PageLocaleState pageLocaleState, string urlMappingName, bool isRootPage)
-        {
-            bool hasChildren = PageServices.GetChildrenCount(page.Id) > 0 || _pageAssociatedHelper.HasChildren(page);
-
-            var visualizedElement = new ElementVisualizedData
-            {
-                HasChildren = hasChildren,
-                Label = (isRootPage || string.IsNullOrWhiteSpace(page.MenuTitle)) ? page.Title : page.MenuTitle,
-                ToolTip = page.Description,
-                ElementBundle = page.Id.ToString(),
-                BundleElementName = page.LocalizedVersionName()
-            };
-
-            if (pageLocaleState == PageLocaleState.Own)
-            {
-                if (page.PublicationStatus == GenericPublishProcessController.Draft)
-                {
-                    visualizedElement.Icon = PageElementProvider.PageDraft;
-                    visualizedElement.OpenedIcon = PageElementProvider.PageDraft;
-                }
-                else if (page.PublicationStatus == GenericPublishProcessController.AwaitingApproval)
-                {
-                    visualizedElement.Icon = PageElementProvider.PageAwaitingApproval;
-                    visualizedElement.OpenedIcon = PageElementProvider.PageAwaitingApproval;
-                }
-                else if (page.PublicationStatus == GenericPublishProcessController.AwaitingPublication)
-                {
-                    visualizedElement.Icon = PageElementProvider.PageAwaitingPublication;
-                    visualizedElement.OpenedIcon = PageElementProvider.PageAwaitingPublication;
-                }
-                else
-                {
-                    visualizedElement.Icon = PageElementProvider.PagePublication;
-                    visualizedElement.OpenedIcon = PageElementProvider.PagePublication;
-                }
-            }
-            else if (pageLocaleState == PageLocaleState.ForeignActive)
-            {
-                visualizedElement.Icon = PageElementProvider.PageGhosted;
-                visualizedElement.OpenedIcon = PageElementProvider.PageGhosted;
-                visualizedElement.IsDisabled = false;
-                visualizedElement.Label = $"{visualizedElement.Label} ({urlMappingName})";
-            }
-            else
-            {
-                visualizedElement.Icon = PageElementProvider.PageDisabled;
-                visualizedElement.OpenedIcon = PageElementProvider.PageDisabled;
-                visualizedElement.IsDisabled = true;
-                visualizedElement.ToolTip = StringResourceSystemFacade.GetString("Composite.Plugins.PageElementProvider", "PageElementProvider.DisabledPage");
-                visualizedElement.Label = $"{visualizedElement.Label} ({urlMappingName})";
-            }
-
-            return visualizedElement;
-        }
-
-
-
-
-        private void DataEvents_IPageType_OnStoreChanged(object sender, StoreEventArgs storeEventArgs)
-        {
-            EntityToken entityToken = new PageElementProviderEntityToken(_context.ProviderName);
-
-            var parents = HookingFacade.GetHookies(entityToken);
-
-            if (parents != null)
-            {
-                foreach (var parentEntityToken in parents)
-                {
-                    ConsoleMessageQueueFacade.Enqueue(new RefreshTreeMessageQueueItem { EntityToken = parentEntityToken }, null);
-                }
-            }
-        }
-
-
-        #region IDataExchangingElementProvider Members
-
-        public object GetData(string name)
-        {
-            return "The page element provider here - you asked me for '" + name + "'";
-        }
-
-        #endregion
-    }
-
-    // Not to used on elements. This is only for determin drag'n'drop security
-    internal sealed class DragAndDropActionToken : ActionToken
-    {
-        private static readonly PermissionType[] _permissionTypes = { PermissionType.Administrate, PermissionType.Edit };
-
-        public override IEnumerable<PermissionType> PermissionTypes => _permissionTypes;
-    }
-
-
-
-    internal sealed class PageElementProviderAssembler : IAssembler<IHooklessElementProvider, HooklessElementProviderData>
-    {
-        public IHooklessElementProvider Assemble(IBuilderContext context, HooklessElementProviderData objectConfiguration, IConfigurationSource configurationSource, ConfigurationReflectionCache reflectionCache)
-        {
-            return new PageElementProvider();
-        }
-    }
-
-
-
-    [Assembler(typeof(PageElementProviderAssembler))]
-    internal sealed class PageElementProviderData : HooklessElementProviderData
-    {
-    }
-
-}
+using System;
+using System.Collections.Generic;
+using System.Linq;
+using Composite.C1Console.Actions;
+using Composite.C1Console.Actions.Data;
+using Composite.C1Console.Elements;
+using Composite.C1Console.Elements.ElementProviderHelpers.AssociatedDataElementProviderHelper;
+using Composite.C1Console.Elements.ElementProviderHelpers.DataGroupingProviderHelper;
+using Composite.C1Console.Elements.Plugins.ElementProvider;
+using Composite.C1Console.Events;
+using Composite.C1Console.Security;
+using Composite.C1Console.Users;
+using Composite.C1Console.Workflow;
+using Composite.Core.Extensions;
+using Composite.Core.Linq;
+using Composite.Core.Parallelization;
+using Composite.Core.ResourceSystem;
+using Composite.Core.ResourceSystem.Icons;
+using Composite.Data;
+using Composite.Data.ProcessControlled;
+using Composite.Data.ProcessControlled.ProcessControllers.GenericPublishProcessController;
+using Composite.Data.Transactions;
+using Composite.Data.Types;
+using Microsoft.Practices.EnterpriseLibrary.Common.Configuration;
+using Microsoft.Practices.EnterpriseLibrary.Common.Configuration.ObjectBuilder;
+using Microsoft.Practices.ObjectBuilder;
+
+
+namespace Composite.Plugins.Elements.ElementProviders.PageElementProvider
+{
+    [ActionTokenProvider(GenericPublishProcessControllerActionTypeNames.UndoUnpublishedChanges, typeof(PageElementProviderActionTokenProvider))]
+    [ConfigurationElementType(typeof(PageElementProviderData))]
+    internal class PageElementProvider : IHooklessElementProvider, IDataExchangingElementProvider, IDragAndDropElementProvider, ILocaleAwareElementProvider, IAuxiliarySecurityAncestorProvider
+    {
+        private ElementProviderContext _context;
+        private AssociatedDataElementProviderHelper<IPage> _pageAssociatedHelper;
+
+
+        public static ResourceHandle DuplicatePage = GetIconHandle("copy");
+        public static ResourceHandle EditPage = GetIconHandle("page-edit-page");
+        public static ResourceHandle LocalizePage = GetIconHandle("page-localize-page");
+        public static ResourceHandle ManageHostNames = GetIconHandle("page-manage-host-names");
+        public static ResourceHandle AddPage = GetIconHandle("page-add-page");
+        public static ResourceHandle ListUnpublishedItems = GetIconHandle("page-list-unpublished-items");
+        public static ResourceHandle AddSubPage = GetIconHandle("page-add-sub-page");
+        public static ResourceHandle DeletePage = GetIconHandle("page-delete-page");
+        public static ResourceHandle PageDraft = GetIconHandle("page-draft");
+        public static ResourceHandle PageAwaitingApproval = GetIconHandle("page-awaiting-approval");
+        public static ResourceHandle PageAwaitingPublication = GetIconHandle("page-awaiting-publication");
+        public static ResourceHandle PagePublication = GetIconHandle("page-publication");
+        public static ResourceHandle PageGhosted = GetIconHandle("page-ghosted");
+        public static ResourceHandle PageDisabled = GetIconHandle("page-disabled");
+        public static ResourceHandle RootOpen = GetIconHandle("page-root-open");
+        public static ResourceHandle RootClosed = GetIconHandle("page-root-closed");
+        public static ResourceHandle ActivateLocalization = GetIconHandle("page-activatelocalization");
+        public static ResourceHandle DeactivateLocalization = GetIconHandle("page-deactivatelocalization");
+        public static ResourceHandle AddDataAssociationTypeIcon = GetIconHandle("dataassociation-add-association");
+        public static ResourceHandle EditDataAssociationTypeIcon = GetIconHandle("dataassociation-edit-association");
+        public static ResourceHandle RemoveDataAssociationTypeIcon = GetIconHandle("dataassociation-remove-association");
+
+        private static readonly ActionGroup PrimaryActionGroup = new ActionGroup(ActionGroupPriority.PrimaryHigh);
+        private static readonly ActionGroup ViewActionGroup = new ActionGroup("View", ActionGroupPriority.PrimaryLow);
+        private static readonly ActionGroup AppendedActionGroup = new ActionGroup("Common tasks", ActionGroupPriority.GeneralAppendMedium);
+        private static readonly ActionGroup MetaDataAppendedActionGroup = new ActionGroup("Associated data", ActionGroupPriority.PrimaryMedium);
+        internal static readonly List<PermissionType> AddWebsitePermissionTypes = new List<PermissionType> { PermissionType.Configure, PermissionType.Administrate };
+        internal static readonly List<PermissionType> EditPermissionTypes = new List<PermissionType> { PermissionType.Edit };
+        internal static readonly List<PermissionType> DuplicatePermissionTypes = new List<PermissionType> { PermissionType.Add };
+        internal static readonly List<PermissionType> LocalizePermissionTypes = new List<PermissionType> { PermissionType.Edit };
+        internal static readonly List<PermissionType> AddPermissionTypes = new List<PermissionType> { PermissionType.Add };
+        internal static readonly List<PermissionType> DeletePermissionTypes = new List<PermissionType> { PermissionType.Delete };
+
+        internal static readonly string DefaultConfigurationName = "PageElementProvider";
+
+
+        private static ResourceHandle GetIconHandle(string name)
+        {
+            return new ResourceHandle(BuildInIconProviderName.ProviderName, name);
+        }
+
+
+        public PageElementProvider()
+        {
+            AuxiliarySecurityAncestorFacade.AddAuxiliaryAncestorProvider<DataEntityToken>(this);
+            DataEvents<IPageType>.OnStoreChanged += DataEvents_IPageType_OnStoreChanged;
+        }
+
+
+
+        public ElementProviderContext Context
+        {
+            set
+            {
+                _context = value;
+
+                _pageAssociatedHelper = new AssociatedDataElementProviderHelper<IPage>(
+                    _context,
+                    new PageElementProviderEntityToken(_context.ProviderName),
+                    true);
+            }
+        }
+
+
+
+        public bool ContainsLocalizedData => true;
+
+
+        public IEnumerable<Element> GetRoots(SearchToken searchToken)
+        {
+            int pages;
+            using (new DataScope(DataScopeIdentifier.Administrated))
+            {
+                pages = PageServices.GetChildrenCount(Guid.Empty);
+            }
+
+            EntityToken entityToken = new PageElementProviderEntityToken(_context.ProviderName);
+
+            var dragAndDropInfo = new ElementDragAndDropInfo();
+            dragAndDropInfo.AddDropType(typeof(IPage));
+            dragAndDropInfo.SupportsIndexedPosition = true;
+
+            var element = new Element(_context.CreateElementHandle(entityToken), dragAndDropInfo)
+            {
+                VisualData = new ElementVisualizedData
+                {
+                    Label = StringResourceSystemFacade.GetString("Composite.Plugins.PageElementProvider", "PageElementProvider.RootLabel"),
+                    ToolTip = StringResourceSystemFacade.GetString("Composite.Plugins.PageElementProvider", "PageElementProvider.RootLabelToolTip"),
+                    HasChildren = pages != 0,
+                    Icon = PageElementProvider.RootClosed,
+                    OpenedIcon = PageElementProvider.RootOpen
+                }
+            };
+
+            var allPageTypes = DataFacade.GetData<IPageType>().AsEnumerable();
+
+            foreach (
+                var pageType in
+                    allPageTypes.Where(f => f.HomepageRelation != nameof(PageTypeHomepageRelation.OnlySubPages))
+                        .OrderByDescending(f=>f.Id))
+            {
+                element.AddAction(
+                    new ElementAction(
+                        new ActionHandle(new PageAddActionToken(pageType.Id, ActionIdentifier.Add, AddPermissionTypes) {DoIgnoreEntityTokenLocking = true} ))
+                    {
+                        VisualData = new ActionVisualizedData
+                        {
+                            Label = string.Format(StringResourceSystemFacade.GetString("Composite.Plugins.PageElementProvider",
+                                    "PageElementProvider.AddPageAtRootFormat"), pageType.Name),
+                            ToolTip =
+                                StringResourceSystemFacade.GetString("Composite.Plugins.PageElementProvider",
+                                    "PageElementProvider.AddPageAtRootToolTip"),
+                            Icon = PageElementProvider.AddPage,
+                            Disabled = false,
+                            ActionLocation = new ActionLocation
+                            {
+                                ActionType = ActionType.Add,
+                                IsInFolder = false,
+                                IsInToolbar = true,
+                                ActionGroup = PrimaryActionGroup,
+                                ActionBundle = "AddWebsite"
+                            }
+                        }
+
+                    });
+            }
+
+
+            element.AddAction(new ElementAction(new ActionHandle(new ViewUnpublishedItemsActionToken()))
+            {
+                VisualData = new ActionVisualizedData
+                {
+                    //Label = "List unpublished Pages and Folder Data",
+                    //ToolTip = "Get an overview of pages and page folder data that haven't been published yet.",
+                    Label = StringResourceSystemFacade.GetString("Composite.Plugins.PageElementProvider", "PageElementProvider.ViewUnpublishedItems"),
+                    ToolTip = StringResourceSystemFacade.GetString("Composite.Plugins.PageElementProvider", "PageElementProvider.ViewUnpublishedItemsToolTip"),
+                    Icon = PageElementProvider.ListUnpublishedItems,
+                    Disabled = false,
+                    ActionLocation = new ActionLocation
+                    {
+                        ActionType = ActionType.Other,
+                        IsInFolder = false,
+                        IsInToolbar = true,
+                        ActionGroup = ViewActionGroup
+                    }
+                }
+            });
+
+            element.AddAction(new ElementAction(new ActionHandle(new WorkflowActionToken(WorkflowFacade.GetWorkflowType("Composite.C1Console.Elements.ElementProviderHelpers.AssociatedDataElementProviderHelper.AddMetaDataWorkflow"), AssociatedDataElementProviderHelper<IPage>.AddAssociatedTypePermissionTypes) { DoIgnoreEntityTokenLocking = true }))
+            {
+                VisualData = new ActionVisualizedData
+                {
+                    Label = StringResourceSystemFacade.GetString("Composite.Management", "AssociatedDataElementProviderHelper.AddMetaDataTypeLabel"),
+                    ToolTip = StringResourceSystemFacade.GetString("Composite.Management", "AssociatedDataElementProviderHelper.AddMetaDataTypeToolTip"),
+                    Icon = AddDataAssociationTypeIcon,
+                    Disabled = false,
+                    ActionLocation = new ActionLocation
+                    {
+                        ActionType = ActionType.Add,
+                        IsInFolder = false,
+                        IsInToolbar = false,
+                        ActionGroup = MetaDataAppendedActionGroup
+                    }
+                }
+            });
+
+            element.AddAction(new ElementAction(new ActionHandle(new WorkflowActionToken(WorkflowFacade.GetWorkflowType("Composite.C1Console.Elements.ElementProviderHelpers.AssociatedDataElementProviderHelper.EditMetaDataWorkflow"), AssociatedDataElementProviderHelper<IPage>.EditAssociatedTypePermissionTypes)))
+            {
+                VisualData = new ActionVisualizedData
+                {
+                    Label = StringResourceSystemFacade.GetString("Composite.Management", "AssociatedDataElementProviderHelper.EditMetaDataTypeLabel"),
+                    ToolTip = StringResourceSystemFacade.GetString("Composite.Management", "AssociatedDataElementProviderHelper.EditMetaDataTypeToolTip"),
+                    Icon = EditDataAssociationTypeIcon,
+                    Disabled = false,
+                    ActionLocation = new ActionLocation
+                    {
+                        ActionType = ActionType.Edit,
+                        IsInFolder = false,
+                        IsInToolbar = false,
+                        ActionGroup = MetaDataAppendedActionGroup
+                    }
+                }
+            });
+
+            element.AddAction(new ElementAction(new ActionHandle(new WorkflowActionToken(WorkflowFacade.GetWorkflowType("Composite.C1Console.Elements.ElementProviderHelpers.AssociatedDataElementProviderHelper.DeleteMetaDataWorkflow"), AssociatedDataElementProviderHelper<IPage>.RemoveAssociatedTypePermissionTypes)))
+            {
+                VisualData = new ActionVisualizedData
+                {
+                    Label = StringResourceSystemFacade.GetString("Composite.Management", "AssociatedDataElementProviderHelper.RemoveMetaDataTypeLabel"),
+                    ToolTip = StringResourceSystemFacade.GetString("Composite.Management", "AssociatedDataElementProviderHelper.RemoveMetaDataTypeToolTip"),
+                    Icon = RemoveDataAssociationTypeIcon,
+                    Disabled = false,
+                    ActionLocation = new ActionLocation
+                    {
+                        ActionType = ActionType.Delete,
+                        IsInFolder = false,
+                        IsInToolbar = false,
+                        ActionGroup = MetaDataAppendedActionGroup
+                    }
+                }
+            });
+
+            // Creates a problem for the front-end "toolbar caching" mechanism - dont re-introduce this right befroe a release
+            // Reason: ActionTokin is always unique for a page, making the ActionKey (hash) unique
+            //if (RuntimeInformation.IsDebugBuild)
+            //{
+            //    element.AddAction(new ElementAction(new ActionHandle(new DisplayLocalOrderingActionToken(Guid.Empty)))
+            //    {
+            //        VisualData = new ActionVisualizedData
+            //        {
+            //            Label = StringResourceSystemFacade.GetString("Composite.Plugins.PageElementProvider", "PageElementProvider.DisplayLocalOrderingLabel"),
+            //            ToolTip = StringResourceSystemFacade.GetString("Composite.Plugins.PageElementProvider", "PageElementProvider.DisplayLocalOrderingToolTip"),
+            //            Icon = CommonElementIcons.Nodes,
+            //            Disabled = false,
+            //            ActionLocation = new ActionLocation
+            //            {
+            //                ActionType = ActionType.DeveloperMode,
+            //                IsInFolder = false,
+            //                IsInToolbar = false,
+            //                ActionGroup = AppendedActionGroup
+            //            }
+            //        }
+            //    });
+            //}
+
+            yield return element;
+        }
+
+
+
+        public IEnumerable<Element> GetChildren(EntityToken entityToken, SearchToken searchToken)
+        {
+            if (entityToken is AssociatedDataElementProviderHelperEntityToken)
+            {
+                return _pageAssociatedHelper.GetChildren((AssociatedDataElementProviderHelperEntityToken)entityToken, false);
+            }
+
+            if (entityToken is DataGroupingProviderHelperEntityToken)
+            {
+                return _pageAssociatedHelper.GetChildren((DataGroupingProviderHelperEntityToken)entityToken, false);
+            }
+
+            using (new DataScope(DataScopeIdentifier.Administrated))
+            {
+                var allChildPages = GetChildrenPages(entityToken, searchToken);
+                List<KeyValuePair<PageLocaleState, IPage>> childPages = IEnumerableExtensionMethods.ToList(allChildPages, f => new KeyValuePair<PageLocaleState, IPage>(PageLocaleState.Own, f));
+
+                List<Element> childPageElements = GetElements(childPages, entityToken is PageElementProviderEntityToken);
+
+                return GetChildElements(entityToken, childPageElements);
+            }
+        }
+
+
+
+        public IEnumerable<Element> GetForeignRoots(SearchToken searchToken)
+        {
+            return GetRoots(searchToken);
+        }
+
+
+
+        public IEnumerable<Element> GetForeignChildren(EntityToken entityToken, SearchToken searchToken)
+        {
+            if (entityToken is DataEntityToken && ((DataEntityToken)entityToken).Data == null) return new Element[] { };
+
+            if (entityToken is AssociatedDataElementProviderHelperEntityToken)
+            {
+                return _pageAssociatedHelper.GetChildren((AssociatedDataElementProviderHelperEntityToken)entityToken, true);
+            }
+
+            if (entityToken is DataGroupingProviderHelperEntityToken)
+            {
+                return _pageAssociatedHelper.GetChildren((DataGroupingProviderHelperEntityToken)entityToken, true);
+            }
+
+            IEnumerable<IPage> pages;
+            using (new DataScope(DataScopeIdentifier.Administrated))
+            {
+                pages = GetChildrenPages(entityToken, searchToken).ToList();
+            }
+
+
+            IEnumerable<IPage> foreignAdministratedPages;
+            using (new DataScope(DataScopeIdentifier.Administrated, UserSettings.ForeignLocaleCultureInfo))
+            {
+                foreignAdministratedPages = GetChildrenPages(entityToken, searchToken).ToList();
+            }
+
+            IEnumerable<IPage> foreignPublicPages;
+            using (new DataScope(DataScopeIdentifier.Public, UserSettings.ForeignLocaleCultureInfo))
+            {
+                foreignPublicPages = GetChildrenPages(entityToken, searchToken).ToList();
+            }
+
+
+            Guid? itemId = GetParentPageId(entityToken);
+            if (itemId.HasValue == false) return new Element[] { };
+
+            IEnumerable<Guid> childPageIds =
+              (from ps in DataFacade.GetData<IPageStructure>()
+               where ps.ParentId == itemId.Value
+               orderby ps.LocalOrdering
+               select ps.Id).ToList();
+
+
+            var resultPages = new List<KeyValuePair<PageLocaleState, IPage>>();
+            foreach (Guid pageId in childPageIds)
+            {
+                if (pages.Any(f => f.Id == pageId))
+                {
+                    resultPages.AddRange(
+                        pages.Where(f => f.Id == pageId)
+                            .Select(p => new KeyValuePair<PageLocaleState, IPage>(PageLocaleState.Own, p)));
+                }
+                else if (foreignAdministratedPages.Any(f => f.Id == pageId && f.IsTranslatable()))
+                {
+                    resultPages.AddRange(
+                        foreignAdministratedPages.Where(f => f.Id == pageId && f.IsTranslatable())
+                            .Select(p => new KeyValuePair<PageLocaleState, IPage>(PageLocaleState.ForeignActive, p)));
+                }
+                else if (foreignPublicPages.Any(f => f.Id == pageId))
+                {
+                    resultPages.AddRange(
+                        foreignPublicPages.Where(f => f.Id == pageId)
+                            .Select(p => new KeyValuePair<PageLocaleState, IPage>(PageLocaleState.ForeignActive, p)));
+                }
+                else if (foreignAdministratedPages.Any(f => f.Id == pageId))
+                {
+                    resultPages.AddRange(
+                        foreignAdministratedPages.Where(f => f.Id == pageId)
+                            .Select(p => new KeyValuePair<PageLocaleState, IPage>(PageLocaleState.ForeignDisabled, p)));
+                }
+
+            }
+
+            List<Element> childPageElements = GetElements(resultPages, entityToken is PageElementProviderEntityToken);
+
+            return GetChildElements(entityToken, childPageElements);
+        }
+
+
+
+        public Dictionary<EntityToken, IEnumerable<EntityToken>> GetParents(IEnumerable<EntityToken> entityTokens)
+        {
+            var result = new Dictionary<EntityToken, IEnumerable<EntityToken>>();
+
+            foreach (EntityToken entityToken in entityTokens)
+            {
+                var dataEntityToken = (DataEntityToken) entityToken;
+                Type type = dataEntityToken.InterfaceType;
+
+                if (type != typeof(IPage)) continue;
+
+                Guid pageId = (Guid) dataEntityToken.DataSourceId.GetKeyValue(nameof(IPage.Id));
+                Guid parentPageId = PageManager.GetParentId(pageId);
+
+                if (parentPageId != Guid.Empty) continue;
+
+                result.Add(entityToken, new EntityToken[] { new PageElementProviderEntityToken(_context.ProviderName) });
+            }
+
+            return result;
+        }
+
+
+        private IEnumerable<Element> GetChildElements(EntityToken entityToken, IEnumerable<Element> childPageElements)
+        {
+            Guid? itemId = GetParentPageId(entityToken);
+            if (!itemId.HasValue) return new Element[] { };
+
+            List<Element> associatedChildElements;
+            if (itemId.Value != Guid.Empty)
+            {
+                using (new DataScope(DataScopeIdentifier.Administrated))
+                {
+                    IPage page = PageManager.GetPageById(itemId.Value);
+
+                    if (page != null) // null => Foreign page
+                    {
+                        associatedChildElements = _pageAssociatedHelper.GetChildren(page, entityToken);
+                    }
+                    else
+                    {
+                        associatedChildElements = new List<Element>();
+                    }
+                }
+            }
+            else
+            {
+                associatedChildElements = new List<Element>();
+            }
+
+            associatedChildElements.AddRange(childPageElements);
+
+            return associatedChildElements;
+        }
+
+
+
+        private static Guid? GetParentPageId(EntityToken entityToken)
+        {
+            if (entityToken is PageElementProviderEntityToken)
+            {
+                return Guid.Empty;
+            }
+
+            if (entityToken is DataEntityToken)
+            {
+                IPage parentPage = ((DataEntityToken)entityToken).Data as IPage;
+
+                return parentPage?.Id;
+            }
+
+            throw new NotImplementedException();
+        }
+
+
+
+        private IEnumerable<IPage> GetChildrenPages(EntityToken entityToken, SearchToken searchToken)
+        {
+            Guid? itemId = GetParentPageId(entityToken);
+
+            if (!itemId.HasValue) return new IPage[] { };
+
+
+            if (!searchToken.IsValidKeyword())
+            {
+                return OrderByVersions(PageServices.GetChildren(itemId.Value).Evaluate());
+            }
+
+            string keyword = searchToken.Keyword.ToLowerInvariant();
+
+            var predicateItems =
+                from page in DataFacade.GetData<IPage>()
+                where (page.Description != null && page.Description.ToLowerInvariant().Contains(keyword)) ||
+                      (page.Title != null && page.Title.ToLowerInvariant().Contains(keyword))
+                select new TreeNode { Key = page.Id, ParentKey = page.GetParentId() };
+
+
+            List<TreeNode> keyTree =
+                DataFacade.GetData<IPage>().Select(x => new TreeNode { Key = x.Id, ParentKey = x.GetParentId() }).ToList();
+
+            IEnumerable<TreeNode> nodes = new List<TreeNode>();
+            foreach (TreeNode node in predicateItems)
+            {
+                nodes = nodes.Concat(GetAncestorPath(node, keyTree)).ToList();
+            }
+
+            List<Guid> pageIds = nodes.Where(x => x.ParentKey == itemId).Select(x => x.Key).Distinct().ToList();
+
+            var pages = new List<IPage>();
+
+            foreach (var page in DataFacade.GetData<IPage>())
+            {
+                if (pageIds.Contains(page.Id))
+                {
+                    pages.Add(page);
+                }
+            }
+
+            return OrderByVersions(pages);
+        }
+
+        private IEnumerable<IPage> OrderByVersions(IEnumerable<IPage> pages)
+        {
+            return (from page in pages
+                group page by page.Id
+                into pageVersionGroups
+                let versions = pageVersionGroups.ToList()
+                let liveVersionName = versions.Count == 1 ? null : versions[0].GetLiveVersionName()
+                select pageVersionGroups.OrderByDescending(v => v.LocalizedVersionName() == liveVersionName).ToList())
+                    .SelectMany(v => v);
+        }
+
+
+        private class TreeNode
+        {
+            public Guid Key { get; set; }
+            public Guid ParentKey { get; set; }
+
+        }
+
+
+        private IList<TreeNode> GetAncestorPath(TreeNode key, IList<TreeNode> keys)
+        {
+            if (key.ParentKey == Guid.Empty)
+            {
+                return new List<TreeNode>() { key };
+            }
+
+            var parent = keys.First(x => x.Key == key.ParentKey);
+
+            IList<TreeNode> ancestors = GetAncestorPath(parent, keys);
+            ancestors.Add(key);
+            return ancestors;
+        }
+
+
+
+        public bool OnElementDraggedAndDropped(EntityToken draggedEntityToken, EntityToken newParentEntityToken, int dropIndex, DragAndDropType dragAndDropType, FlowControllerServicesContainer flowControllerServicesContainer)
+        {
+            IPage draggedPage = (IPage)((DataEntityToken)draggedEntityToken).Data;
+            Verify.IsNotNull(draggedPage, "Dragged page does not exist");
+
+            Guid newParentPageId;
+            if (newParentEntityToken is PageElementProviderEntityToken)
+            {
+                newParentPageId = Guid.Empty;
+            }
+            else if (newParentEntityToken is DataEntityToken)
+            {
+                IPage newParentPage = (IPage)((DataEntityToken)newParentEntityToken).Data;
+                newParentPageId = newParentPage.Id;
+            }
+            else
+            {
+                throw new NotImplementedException();
+            }
+
+            IPage oldParent = null;
+            Guid oldParentId = draggedPage.GetParentId();
+            if (oldParentId != Guid.Empty)
+            {
+                oldParent = DataFacade.GetData<IPage>(f => f.Id == oldParentId).FirstOrDefault();
+            }
+
+            if (dragAndDropType == DragAndDropType.Move)
+            {
+                using (var transactionScope = TransactionsFacade.CreateNewScope())
+                {
+                    string urlTitle = draggedPage.UrlTitle;
+                    int counter = 1;
+
+                    while (true)
+                    {
+                        bool urlTitleClash =
+                            (from p in PageServices.GetChildren(newParentPageId).AsEnumerable()
+                             where p.UrlTitle == urlTitle && p.Id != draggedPage.Id
+                             select p).Any();
+
+
+                        if (!urlTitleClash)
+                        {
+                            break;
+                        }
+
+                        urlTitle = $"{draggedPage.UrlTitle}{counter++}";
+                    }
+
+                    draggedPage.UrlTitle = urlTitle;
+
+                    // Real drop index takes into account pages from other locales
+                    int realDropIndex = GetRealDropIndex(draggedPage, newParentPageId, dropIndex);
+
+                    draggedPage.MoveTo(newParentPageId, realDropIndex, false);
+                    
+                    DataFacade.Update(draggedPage);
+
+                    EntityTokenCacheFacade.ClearCache(draggedPage.GetDataEntityToken());
+
+                    transactionScope.Complete();
+                }
+            }
+            else
+            {
+                throw new NotImplementedException();
+            }
+
+
+            if (oldParent != null)
+            {
+                var oldParentParentTreeRefresher = new ParentTreeRefresher(flowControllerServicesContainer);
+                oldParentParentTreeRefresher.PostRefreshMesseges(oldParent.GetDataEntityToken());
+            }
+            else
+            {
+                var oldParentspecificTreeRefresher = new SpecificTreeRefresher(flowControllerServicesContainer);
+                oldParentspecificTreeRefresher.PostRefreshMesseges(new PageElementProviderEntityToken(_context.ProviderName));
+            }
+
+            var newParentParentTreeRefresher = new ParentTreeRefresher(flowControllerServicesContainer);
+            newParentParentTreeRefresher.PostRefreshMesseges(newParentEntityToken);
+
+            return true;
+        }
+
+
+        private static int GetRealDropIndex(IPage draggedPage, Guid newParentPageId, int dropIndex)
+        {
+            if (dropIndex == 0)
+            {
+                return 0;
+            }
+
+            List<Guid> childPageIDs = PageManager.GetChildrenIDs(newParentPageId).ToList();
+
+            // Removing pages that does not belong to the same locale
+            using (new DataScope(draggedPage.DataSourceId.PublicationScope, draggedPage.DataSourceId.LocaleScope))
+            {
+                childPageIDs.RemoveAll(pageId => PageManager.GetPageById(pageId) == null);
+            }
+
+            if (childPageIDs.Count == 0)
+            {
+                return 0;
+            }
+
+            childPageIDs = childPageIDs.OrderBy(PageManager.GetLocalOrdering).ToList();
+
+            return PageManager.GetLocalOrdering(childPageIDs[Math.Min(childPageIDs.Count - 1, dropIndex - 1)]) + 1;
+        }
+
+
+        private enum PageLocaleState
+        {
+            Own,
+            ForeignActive,
+            ForeignDisabled
+        }
+
+
+        private List<Element> GetElements(List<KeyValuePair<PageLocaleState, IPage>> pages, bool rootPages)
+        {
+            //ElementDragAndDropInfo dragAndDropInfo = new ElementDragAndDropInfo(typeof(IPage));
+            //dragAndDropInfo.AddDropType(typeof(IPage));
+            //dragAndDropInfo.SupportsIndexedPosition = true;
+
+
+
+
+            string editPageLabel = StringResourceSystemFacade.GetString("Composite.Plugins.PageElementProvider", "PageElementProvider.EditPage");
+            string editPageToolTip = StringResourceSystemFacade.GetString("Composite.Plugins.PageElementProvider", "PageElementProvider.EditPageToolTip");
+            string localizePageLabel = StringResourceSystemFacade.GetString("Composite.Plugins.PageElementProvider", "PageElementProvider.LocalizePage");
+            string localizePageToolTip = StringResourceSystemFacade.GetString("Composite.Plugins.PageElementProvider", "PageElementProvider.LocalizePageToolTip");
+            string addNewPageLabel = StringResourceSystemFacade.GetString("Composite.Plugins.PageElementProvider", "PageElementProvider.AddSubPageFormat");
+            //string addNewPageToolTip = StringResourceSystemFacade.GetString("Composite.Plugins.PageElementProvider", "PageElementProvider.AddSubPageToolTip");
+            string deletePageLabel = StringResourceSystemFacade.GetString("Composite.Plugins.PageElementProvider", "PageElementProvider.Delete");
+            string deletePageToolTip = StringResourceSystemFacade.GetString("Composite.Plugins.PageElementProvider", "PageElementProvider.DeleteToolTip");
+            string duplicatePageLabel = StringResourceSystemFacade.GetString("Composite.Plugins.PageElementProvider", "PageElementProvider.Duplicate");
+            string duplicatePageToolTip = StringResourceSystemFacade.GetString("Composite.Plugins.PageElementProvider", "PageElementProvider.DuplicateToolTip");
+
+            string urlMappingName = null;
+            if (UserSettings.ForeignLocaleCultureInfo != null)
+            {
+                urlMappingName = DataLocalizationFacade.GetCultureTitle(UserSettings.ForeignLocaleCultureInfo);
+            }
+
+            var elements = new Element[pages.Count];
+            var allPageTypes = DataFacade.GetData<IPageType>().AsEnumerable();
+
+            ParallelFacade.For("PageElementProvider. Getting elements", 0, pages.Count, i =>
+            {
+                var kvp = pages[i];
+                IPage page = kvp.Value;
+
+                EntityToken entityToken = page.GetDataEntityToken();
+
+                var dragAndDropInfo = new ElementDragAndDropInfo(typeof(IPage));
+                dragAndDropInfo.AddDropType(typeof(IPage));
+                dragAndDropInfo.SupportsIndexedPosition = true;
+
+                var element = new Element(_context.CreateElementHandle(entityToken), MakeVisualData(page, kvp.Key, urlMappingName, rootPages), dragAndDropInfo);
+
+                element.PropertyBag.Add("Uri", $"~/page({page.Id})");
+                element.PropertyBag.Add("ElementType", "application/x-composite-page");
+                element.PropertyBag.Add("DataId", page.Id.ToString());
+
+                if (kvp.Key == PageLocaleState.Own)
+                {
+                    // Normal actions
+                    element.AddAction(new ElementAction(new ActionHandle(new ProxyDataActionToken(ActionIdentifier.Edit,EditPermissionTypes)))
+                    {
+                        VisualData = new ActionVisualizedData
+                        {
+                            Label = editPageLabel,
+                            ToolTip = editPageToolTip,
+                            Icon = PageElementProvider.EditPage,
+                            Disabled = false,
+                            ActionLocation = new ActionLocation
+                            {
+                                ActionType = ActionType.Edit,
+                                IsInFolder = false,
+                                IsInToolbar = true,
+                                ActionGroup = PrimaryActionGroup
+                            }
+                        }
+                    });
+
+                    IPageType parentPageType = allPageTypes.FirstOrDefault(f => f.Id == page.PageTypeId);
+                    Verify.IsNotNull(parentPageType, "Failed to find page type by id '{0}'", page.PageTypeId);
+                    element.AddAction(new ElementAction(new ActionHandle(new ProxyDataActionToken(ActionIdentifier.Duplicate, DuplicatePermissionTypes)))
+                    {
+                        VisualData = new ActionVisualizedData
+                        {
+                            Label = duplicatePageLabel,
+                            ToolTip = duplicatePageToolTip,
+                            Icon = PageElementProvider.DuplicatePage,
+                            Disabled = false,
+                            ActionLocation = new ActionLocation
+                            {
+                                ActionType = ActionType.Add,
+                                IsInFolder = false,
+                                IsInToolbar = true,
+                                ActionGroup = PrimaryActionGroup
+                            }
+                        }
+                    });
+
+                    foreach (var pageType in page.GetChildPageSelectablePageTypes().OrderByDescending(pt => pt.Id == parentPageType.DefaultChildPageType))
+                    {
+                        element.AddAction(new ElementAction(new ActionHandle(new PageAddActionToken(pageType.Id,ActionIdentifier.Add, AddPermissionTypes) { DoIgnoreEntityTokenLocking = true }))
+                        {
+                            VisualData = new ActionVisualizedData
+                            {
+                                Label = string.Format(addNewPageLabel, pageType.Name),
+                                ToolTip = pageType.Description,
+                                Icon = PageElementProvider.AddPage,
+                                Disabled = false,
+                                ActionLocation = new ActionLocation
+                                {
+                                    ActionType = ActionType.Add,
+                                    IsInFolder = false,
+                                    IsInToolbar = true,
+                                    ActionGroup = PrimaryActionGroup,
+                                    ActionBundle = "AddPage"
+                                }
+                            }
+                        });
+                    }
+
+
+                    element.AddAction(new ElementAction(new ActionHandle(new ProxyDataActionToken(ActionIdentifier.Delete,DeletePermissionTypes)))
+                    {
+                        VisualData = new ActionVisualizedData
+                        {
+                            Label = deletePageLabel,
+                            ToolTip = deletePageToolTip,
+                            Icon = DeletePage,
+                            Disabled = false,
+                            ActionLocation = new ActionLocation
+                            {
+                                ActionType = ActionType.Delete,
+                                IsInFolder = false,
+                                IsInToolbar = true,
+                                ActionGroup = PrimaryActionGroup
+                            }
+                        }
+                    });
+
+                    _pageAssociatedHelper.AttachElementActions(element, page);
+                }
+                else if (kvp.Key == PageLocaleState.ForeignActive)
+                {
+                    // Localized actions
+                    bool addAction = false;
+
+                    Guid parentId = page.GetParentId();
+                    if (parentId == Guid.Empty)
+                    {
+                        addAction = true;
+                    }
+                    else
+                    {
+                        using (new DataScope(DataScopeIdentifier.Administrated, UserSettings.ActiveLocaleCultureInfo))
+                        {
+                            bool exists = DataFacade.GetData<IPage>(f => f.Id == parentId).Any();
+                            if (exists)
+                            {
+                                addAction = true;
+                            }
+                        }
+                    }
+
+
+                    if (addAction)
+                    {
+                        element.AddAction(new ElementAction(new ActionHandle(new WorkflowActionToken(WorkflowFacade.GetWorkflowType("Composite.Plugins.Elements.ElementProviders.PageElementProvider.LocalizePageWorkflow"), LocalizePermissionTypes)))
+                        {
+                            VisualData = new ActionVisualizedData
+                            {
+                                Label = localizePageLabel,
+                                ToolTip = localizePageToolTip,
+                                Icon = PageElementProvider.LocalizePage,
+                                Disabled = false,
+                                ActionLocation = new ActionLocation
+                                {
+                                    ActionType = ActionType.Edit,
+                                    IsInFolder = false,
+                                    IsInToolbar = true,
+                                    ActionGroup = PrimaryActionGroup
+                                }
+                            }
+                        });
+                    }
+                }
+
+                elements[i] = element;
+            }); 
+
+            return new List<Element>(elements);
+        }
+
+
+
+        private ElementVisualizedData MakeVisualData(IPage page, PageLocaleState pageLocaleState, string urlMappingName, bool isRootPage)
+        {
+            bool hasChildren = PageServices.GetChildrenCount(page.Id) > 0 || _pageAssociatedHelper.HasChildren(page);
+
+            var visualizedElement = new ElementVisualizedData
+            {
+                HasChildren = hasChildren,
+                Label = (isRootPage || string.IsNullOrWhiteSpace(page.MenuTitle)) ? page.Title : page.MenuTitle,
+                ToolTip = page.Description,
+                ElementBundle = page.Id.ToString(),
+                BundleElementName = page.LocalizedVersionName()
+            };
+
+            if (pageLocaleState == PageLocaleState.Own)
+            {
+                if (page.PublicationStatus == GenericPublishProcessController.Draft)
+                {
+                    visualizedElement.Icon = PageElementProvider.PageDraft;
+                    visualizedElement.OpenedIcon = PageElementProvider.PageDraft;
+                }
+                else if (page.PublicationStatus == GenericPublishProcessController.AwaitingApproval)
+                {
+                    visualizedElement.Icon = PageElementProvider.PageAwaitingApproval;
+                    visualizedElement.OpenedIcon = PageElementProvider.PageAwaitingApproval;
+                }
+                else if (page.PublicationStatus == GenericPublishProcessController.AwaitingPublication)
+                {
+                    visualizedElement.Icon = PageElementProvider.PageAwaitingPublication;
+                    visualizedElement.OpenedIcon = PageElementProvider.PageAwaitingPublication;
+                }
+                else
+                {
+                    visualizedElement.Icon = PageElementProvider.PagePublication;
+                    visualizedElement.OpenedIcon = PageElementProvider.PagePublication;
+                }
+            }
+            else if (pageLocaleState == PageLocaleState.ForeignActive)
+            {
+                visualizedElement.Icon = PageElementProvider.PageGhosted;
+                visualizedElement.OpenedIcon = PageElementProvider.PageGhosted;
+                visualizedElement.IsDisabled = false;
+                visualizedElement.Label = $"{visualizedElement.Label} ({urlMappingName})";
+            }
+            else
+            {
+                visualizedElement.Icon = PageElementProvider.PageDisabled;
+                visualizedElement.OpenedIcon = PageElementProvider.PageDisabled;
+                visualizedElement.IsDisabled = true;
+                visualizedElement.ToolTip = StringResourceSystemFacade.GetString("Composite.Plugins.PageElementProvider", "PageElementProvider.DisabledPage");
+                visualizedElement.Label = $"{visualizedElement.Label} ({urlMappingName})";
+            }
+
+            return visualizedElement;
+        }
+
+
+
+
+        private void DataEvents_IPageType_OnStoreChanged(object sender, StoreEventArgs storeEventArgs)
+        {
+            EntityToken entityToken = new PageElementProviderEntityToken(_context.ProviderName);
+
+            var parents = HookingFacade.GetHookies(entityToken);
+
+            if (parents != null)
+            {
+                foreach (var parentEntityToken in parents)
+                {
+                    ConsoleMessageQueueFacade.Enqueue(new RefreshTreeMessageQueueItem { EntityToken = parentEntityToken }, null);
+                }
+            }
+        }
+
+
+        #region IDataExchangingElementProvider Members
+
+        public object GetData(string name)
+        {
+            return "The page element provider here - you asked me for '" + name + "'";
+        }
+
+        #endregion
+    }
+
+    // Not to used on elements. This is only for determin drag'n'drop security
+    internal sealed class DragAndDropActionToken : ActionToken
+    {
+        private static readonly PermissionType[] _permissionTypes = { PermissionType.Administrate, PermissionType.Edit };
+
+        public override IEnumerable<PermissionType> PermissionTypes => _permissionTypes;
+    }
+
+
+
+    internal sealed class PageElementProviderAssembler : IAssembler<IHooklessElementProvider, HooklessElementProviderData>
+    {
+        public IHooklessElementProvider Assemble(IBuilderContext context, HooklessElementProviderData objectConfiguration, IConfigurationSource configurationSource, ConfigurationReflectionCache reflectionCache)
+        {
+            return new PageElementProvider();
+        }
+    }
+
+
+
+    [Assembler(typeof(PageElementProviderAssembler))]
+    internal sealed class PageElementProviderData : HooklessElementProviderData
+    {
+    }
+
+}