--- conflicted
+++ resolved
@@ -1,940 +1,936 @@
-﻿using System;
-using System.Collections.Generic;
-using System.Collections.ObjectModel;
-using System.Globalization;
-using System.Linq;
-using System.Collections.Specialized;
-using System.Text;
-using System.Web;
-using Composite.Core;
-using Composite.Core.Collections.Generic;
-using Composite.Core.Extensions;
-using Composite.Core.Routing;
-using Composite.Core.Routing.Plugins.PageUrlsProviders;
-using Composite.Core.Routing.Plugins.PageUrlsProviders.Runtime;
-using Composite.Core.WebClient;
-using Composite.Data;
-using Composite.Data.Types;
-
-using Microsoft.Practices.EnterpriseLibrary.Common.Configuration;
-
-
-namespace Composite.Plugins.Routing.Pages
-{
-    [ConfigurationElementType(typeof(NonConfigurablePageUrlProvider))]
-    internal sealed class DefaultPageUrlProvider: IPageUrlProvider
-    {
-        public static readonly string UrlMarker_RelativeUrl = "/c1mode(relative)";
-        public static readonly string UrlMarker_Unpublished = "/c1mode(unpublished)";
-
-        private static readonly string InternalUrlPrefix = "~/page(";
-        private static readonly string InternalUrlPrefixResolved = UrlUtils.PublicRootPath + "/page(";
-
-         private static readonly Hashtable<Tuple<DataScopeIdentifier, string>, Hashtable<string, Guid>> _friendlyUrls
-            = new Hashtable<Tuple<DataScopeIdentifier, string>, Hashtable<string, Guid>>();
-
-        public static string UrlSuffix { get; private set;}
-
-        static DefaultPageUrlProvider()
-        {
-            DataEvents<IPage>.OnAfterAdd += (a, b) => UpdateFriendlyUrl((IPage) b.Data);
-            DataEvents<IPage>.OnAfterUpdate += (a, b) => UpdateFriendlyUrl((IPage) b.Data);
-
-            DataEvents<IHostnameBinding>.OnAfterAdd += (a, b) => _hostnameBindings = null;
-            DataEvents<IHostnameBinding>.OnAfterUpdate += (a, b) => _hostnameBindings = null;
-            DataEvents<IHostnameBinding>.OnDeleted += (a, b) => _hostnameBindings = null;
-
-            DataEvents<IUrlConfiguration>.OnStoreChanged += (a, b) => LoadUrlSuffix();
-        }
-
-        public DefaultPageUrlProvider()
-        {
-            LoadUrlSuffix();
-        }
-
-        private static void LoadUrlSuffix()
-        {
-            UrlSuffix = DataFacade.GetData<IUrlConfiguration>()
-                                  .Select(c => c.PageUrlSuffix).FirstOrDefault() ?? string.Empty;
-        }
-
-        [Obsolete]
-        public IPageUrlBuilder CreateUrlBuilder(PublicationScope publicationScope, CultureInfo localizationScope, UrlSpace urlSpace)
-        {
-            return new PageUrlBuilder(publicationScope, localizationScope, urlSpace);
-        }
-
-        private static IReadOnlyCollection<IHostnameBinding> _hostnameBindings;
-        private static readonly object _hostnameBindingsSyncRoot = new object();
-
-        private static IReadOnlyCollection<IHostnameBinding> GetHostnameBindings()
-        {
-            var result = _hostnameBindings;
-            if (result == null)
-            {
-                lock (_hostnameBindingsSyncRoot)
-                {
-                    result = _hostnameBindings;
-
-                    if (result == null)
-                    {
-                        _hostnameBindings = result = new ReadOnlyCollection<IHostnameBinding>(
-                            DataFacade.GetData<IHostnameBinding>().ToList());
-                    }
-                }
-            }
-
-            return result;
-        }
-
-        public bool IsInternalUrl(string relativeUrl)
-        {
-            string decodedRelativeUrl = HttpUtility.UrlDecode(relativeUrl);
-
-            return IsPageRendererRequest(new UrlBuilder(relativeUrl).FilePath)
-                || decodedRelativeUrl.StartsWith(InternalUrlPrefix, true)
-                || decodedRelativeUrl.StartsWith(InternalUrlPrefixResolved, true);
-        }
-
-        internal static bool IsPageRendererRequest(string filePath)
-        {
-            return filePath.EndsWith("Renderers/Page.aspx", true);
-        }
-
-        public PageUrlData ParseInternalUrl(string relativeUrl)
-        {
-            UrlKind urlKind;
-            return ParseInternalUrl(relativeUrl, out urlKind);
-        }
-
-        private PageUrlData ParseInternalUrl(string relativeUrl, out UrlKind urlKind)
-        {
-            var urlBuilder = new UrlBuilder(relativeUrl);
-
-            if (IsPageRendererRequest(urlBuilder.FilePath))
-            {
-                urlKind = UrlKind.Renderer;
-                return ParseRendererUrl(urlBuilder);
-            }
-
-            urlKind = UrlKind.Undefined;
-
-            string decodedPath = HttpUtility.UrlDecode(urlBuilder.FullPath);
-
-            string prefix = InternalUrlPrefix;
-
-            if (!decodedPath.StartsWith(prefix, true))
-            {
-                prefix = InternalUrlPrefixResolved;
-                if (!decodedPath.StartsWith(prefix, true))
-                {
-                    return null;
-                }
-            }
-
-            int closingBracketOffset = decodedPath.IndexOf(')');
-            if (closingBracketOffset < 0)
-            {
-                return null;
-            }
-
-            Guid pageId;
-            if (!Guid.TryParse(decodedPath.Substring(prefix.Length, closingBracketOffset - prefix.Length), out pageId))
-            {
-                return null;
-            }
-
-            string pathInfo = decodedPath.Substring(closingBracketOffset + 1);
-            if (pathInfo.Length > 0 && pathInfo[0] != '/')
-            {
-                return null;
-            }
-
-            bool isUnpublished = pathInfo.Contains(UrlMarker_Unpublished);
-            if (isUnpublished)
-            {
-                pathInfo = pathInfo.Replace(UrlMarker_Unpublished, string.Empty);
-            }
-
-            NameValueCollection queryString = urlBuilder.GetQueryParameters();
-            string cultureInfoStr = queryString["cultureInfo"];
-
-            CultureInfo cultureInfo;
-            if (!cultureInfoStr.IsNullOrEmpty())
-            {
-                cultureInfo = new CultureInfo(cultureInfoStr);
-            }
-            else
-            {
-                cultureInfo = LocalizationScopeManager.CurrentLocalizationScope;
-                if (cultureInfo.Equals(CultureInfo.InvariantCulture))
-                {
-                    cultureInfo = DataLocalizationFacade.DefaultLocalizationCulture;
-                }
-            }
-
-            queryString.Remove("cultureInfo");
-
-            urlKind = UrlKind.Internal;
-
-            return new PageUrlData(pageId, isUnpublished ? PublicationScope.Unpublished : PublicationScope.Published, cultureInfo)
-            {
-                PathInfo = pathInfo,
-                QueryParameters = queryString
-            };
-        }
-
-        private static PageUrlData ParseRendererUrl(UrlBuilder urlBuilder)
-        {
-            NameValueCollection queryString = urlBuilder.GetQueryParameters();
-
-            Verify.That(!string.IsNullOrEmpty(queryString["pageId"]), "Invalid query string. The 'pageId' parameter of the GUID type is expected.");
-
-            string dataScopeName = queryString["dataScope"];
-
-            PublicationScope publicationScope = PublicationScope.Published;
-
-            if (dataScopeName != null
-                && string.Compare(dataScopeName, DataScopeIdentifier.AdministratedName, StringComparison.OrdinalIgnoreCase) == 0)
-            {
-                publicationScope = PublicationScope.Unpublished;
-            }
-
-
-            string cultureInfoStr = queryString["cultureInfo"];
-            if (cultureInfoStr.IsNullOrEmpty())
-            {
-                cultureInfoStr = queryString["CultureInfo"];
-            }
-
-            CultureInfo cultureInfo;
-            if (!cultureInfoStr.IsNullOrEmpty())
-            {
-                cultureInfo = new CultureInfo(cultureInfoStr);
-            }
-            else
-            {
-                cultureInfo = LocalizationScopeManager.CurrentLocalizationScope;
-                if (cultureInfo.Equals(CultureInfo.InvariantCulture))
-                {
-                    cultureInfo = DataLocalizationFacade.DefaultLocalizationCulture;
-                }
-            }
-
-            Guid pageId = new Guid(queryString["pageId"]);
-
-            var queryParameters = new NameValueCollection();
-
-            var queryKeys = new[] { "pageId", "dataScope", "cultureInfo", "CultureInfo" };
-
-            var notUsedKeys = queryString.AllKeys.Where(key => !queryKeys.Contains(key, StringComparer.OrdinalIgnoreCase));
-
-            foreach (string key in notUsedKeys)
-            {
-                queryParameters.Add(key, queryString[key]);
-            }
-
-            string pathInfo = urlBuilder.PathInfo != null ? HttpUtility.UrlDecode(urlBuilder.PathInfo) : null;
-
-            return new PageUrlData(pageId, publicationScope, cultureInfo)
-            {
-                PathInfo = pathInfo,
-                QueryParameters = queryParameters,
-            };
-        }
-
-        public PageUrlData ParseUrl(string absoluteUrl, out UrlKind urlKind)
-        {
-            Verify.ArgumentNotNullOrEmpty(absoluteUrl, "absoluteUrl");
-
-            // Converting links 
-            // "http://localhost" to "http://localhost/"
-            // "http://localhost?..." to "http://localhost/?..."
-            if((absoluteUrl.Count(c => c == '/') == 2) && absoluteUrl.Contains("//"))
-            {
-                int questionMarkIndex = absoluteUrl.IndexOf('?');
-                if(questionMarkIndex > 0)
-                {
-                    absoluteUrl = absoluteUrl.Insert(questionMarkIndex, "/");
-                }
-                else
-                {
-                    absoluteUrl += "/";
-                }
-            }
-
-            Uri uri = new Uri(absoluteUrl);
-
-            string hostname = uri.DnsSafeHost;
-            if(!IsKnownHostname(hostname))
-            {
-                urlKind = UrlKind.Undefined;
-                return null;
-            }
-
-            string serverUrl = new UrlBuilder(absoluteUrl).ServerUrl;
-            string relativeUrl = absoluteUrl.Substring(serverUrl.Length - 1);
-
-            var urlSpace = new UrlSpace(hostname, relativeUrl);
-
-            return ParseUrl(relativeUrl, urlSpace, out urlKind);
-        }
-
-        private bool IsKnownHostname(string hostname)
-        {
-            var context = HttpContext.Current;
-            if(context != null && context.Request.Url.DnsSafeHost == hostname)
-            {
-                return true;
-            }
-
-            // Can be optimized
-            return DataFacade.GetData<IHostnameBinding>().AsEnumerable().Any(b => b.Hostname == hostname);
-        }
-
-        public PageUrlData ParseUrl(string relativeUrl, UrlSpace urlSpace, out UrlKind urlKind)
-        {
-            if (IsInternalUrl(relativeUrl))
-            {
-                return ParseInternalUrl(relativeUrl, out urlKind);
-            }
-
-            var urlBuilder = new UrlBuilder(relativeUrl);
-
-            // Structure of a public url:
-            // http://<hostname>[/ApplicationVirtualPath]{/languageCode}[/Path to a page][/c1mode(unpublished)][/c1mode(relative)][UrlSuffix]{/PathInfo}
-           
-
-            string filePathAndPathInfo = HttpUtility.UrlDecode(urlBuilder.FullPath);
-            filePathAndPathInfo = RemoveUrlMarkers(filePathAndPathInfo, urlSpace);
-
-            string pathWithoutLanguageCode;
-
-            IHostnameBinding hostnameBinding = urlSpace.ForceRelativeUrls ? null : GetHostnameBindings().FirstOrDefault(b => b.Hostname == urlSpace.Hostname);
-
-            CultureInfo locale = GetCultureInfo(filePathAndPathInfo, hostnameBinding, out pathWithoutLanguageCode);
-            if (locale == null)
-            {
-                urlKind = UrlKind.Undefined;
-                return null;
-            }
-
-            var publicationScope = PublicationScope.Published;
-
-            if (filePathAndPathInfo.Contains(UrlMarker_Unpublished))
-            {
-                publicationScope = PublicationScope.Unpublished;
-
-                pathWithoutLanguageCode = pathWithoutLanguageCode.Replace(UrlMarker_Unpublished, string.Empty);
-                if (pathWithoutLanguageCode == string.Empty)
-                {
-                    pathWithoutLanguageCode = "/";
-                }
-            }
-
-            using (new DataScope(publicationScope, locale))
-            {
-                bool isObsolete = false;
-                string pathToResolve = pathWithoutLanguageCode;
-
-                // Supporting obsolete "*.aspx" urls
-                if (!string.Equals(UrlSuffix, ".aspx", StringComparison.OrdinalIgnoreCase) 
-                    && (pathToResolve.Contains(".aspx/") || pathToResolve.EndsWith(".aspx")))
-                {
-                    pathToResolve = pathToResolve.Replace(".aspx", UrlSuffix);
-                    isObsolete = true;
-                }
-
-                PageUrlData data = ParsePagePath(pathToResolve, publicationScope, locale, hostnameBinding);
-                if (data != null)
-                {
-                    urlKind = !isObsolete ? UrlKind.Public : UrlKind.Redirect;
-                    data.QueryParameters = urlBuilder.GetQueryParameters();
-                    return data;
-                }
-
-                Guid friendlyUrlPageId = ParseFriendlyUrlPath(pathWithoutLanguageCode);
-                if (friendlyUrlPageId != Guid.Empty)
-                {
-                    urlKind = UrlKind.Friendly;
-                    return new PageUrlData(friendlyUrlPageId, publicationScope, locale) {QueryParameters = urlBuilder.GetQueryParameters()};
-                }
-            }
-
-            urlKind = UrlKind.Undefined;
-            return null;
-        }
-
-        private Guid ParseFriendlyUrlPath(string pathWithoutLanguageCode)
-        {
-            if (pathWithoutLanguageCode.Length <= 1)
-            {
-                return Guid.Empty;
-            }
-
-            var map = GetFriendlyUrlsMap();
-
-            string friendlyUrl1 = pathWithoutLanguageCode.ToLowerInvariant();
-            string friendlyUrl2 = "~" + friendlyUrl1;
-            string friendlyUrl3 = friendlyUrl1.Substring(1);
-
-            Guid pageId;
-
-            if (map.TryGetValue(friendlyUrl1, out pageId)
-                || map.TryGetValue(friendlyUrl2, out pageId)
-                || map.TryGetValue(friendlyUrl3, out pageId))
-            {
-                return pageId;
-            }
-
-            return Guid.Empty;
-        }
-
-        private static Hashtable<string, Guid> GetFriendlyUrlsMap()
-        {
-            var scopeKey = new Tuple<DataScopeIdentifier, string>(DataScopeManager.CurrentDataScope, LocalizationScopeManager.CurrentLocalizationScope.Name);
-
-            return _friendlyUrls.GetOrAddSync(scopeKey, a =>
-            {
-                var result = new Hashtable<string, Guid>();
-                foreach (var pair in DataFacade.GetData<IPage>().Where(p => !(p.FriendlyUrl == null || p.FriendlyUrl == string.Empty))
-                    .Select(p => new {p.Id, p.FriendlyUrl}))
-                {
-                    result[pair.FriendlyUrl.ToLowerInvariant()] = pair.Id;
-                }
-                return result;
-            });
-        }
-
-        private static void UpdateFriendlyUrl(IPage page)
-        {
-            if (string.IsNullOrEmpty(page.FriendlyUrl))
-            {
-                return;
-            }
-
-            var scopeKey = new Tuple<DataScopeIdentifier, string>(page.DataSourceId.DataScopeIdentifier, page.DataSourceId.LocaleScope.Name);
-
-            Hashtable<string, Guid> friendlyUrlsMap;
-            if(!_friendlyUrls.TryGetValue(scopeKey, out friendlyUrlsMap))
-            {
-                return;
-            }
-
-            lock (friendlyUrlsMap)
-            {
-                friendlyUrlsMap[page.FriendlyUrl.ToLowerInvariant()] = page.Id;
-            }
-        }
-
-        private PageUrlData ParsePagePath(string pagePath, PublicationScope publicationScope, CultureInfo locale, IHostnameBinding hostnameBinding)
-        {
-            // Parshing what's left:
-            // [/Path to a page][UrlSuffix]{/PathInfo}
-            string pathInfo = null;
-
-            bool canBePublicUrl = true;
-            bool pathInfoExtracted = false;
-
-            if (!string.IsNullOrEmpty(UrlSuffix))
-            {
-                string urlSuffixPlusSlash = UrlSuffix + "/";
-
-                int suffixOffset = pagePath.IndexOf(urlSuffixPlusSlash, StringComparison.OrdinalIgnoreCase);
-                if (suffixOffset > 0)
-                {
-                    pathInfo = pagePath.Substring(suffixOffset + UrlSuffix.Length);
-                    pagePath = pagePath.Substring(0, suffixOffset);
-
-                    pathInfoExtracted = true;
-                }
-                else if (pagePath.EndsWith(UrlSuffix, StringComparison.OrdinalIgnoreCase))
-                {
-                    pagePath = pagePath.Substring(0, pagePath.Length - UrlSuffix.Length);
-
-                    pathInfoExtracted = true;
-                }
-                else
-                {
-                    canBePublicUrl = pagePath == "/"; // Only root page may not have a UrlSuffix
-                }
-            }
-
-            if (canBePublicUrl)
-            {
-<<<<<<< HEAD
-                IPage page = TryGetPageByUrlTitlePath(pagePath, pathInfoExctracted, hostnameBinding, ref pathInfo);
-=======
-                IPage page = TryGetPageByUrlTitlePath(pagePath, pathInfoExtracted, hostnameBinding, ref pathInfo);
->>>>>>> c1f642a7
-
-                if (page != null)
-                {
-                    return new PageUrlData(page.Id, publicationScope, locale)
-                    {
-                        VersionId = page.VersionId,
-                        PathInfo = pathInfo
-                    };
-                }
-            }
-
-            return null;
-        }
-
-        private static IPage TryGetPageByUrlTitlePath(string pagePath, bool pathInfoExtracted, IHostnameBinding hostnameBinding, ref string pathInfo)
-        {
-            string[] pageUrlTitles = pagePath.Split(new[] {'/'}, StringSplitOptions.RemoveEmptyEntries);
-
-            if (pageUrlTitles.Length == 0)
-            {
-                if (hostnameBinding != null)
-                {
-                    IPage rootPage = PageManager.GetPageById(hostnameBinding.HomePageId, true);
-                    if (rootPage != null && 
-                        (!hostnameBinding.IncludeHomePageInUrl || string.IsNullOrEmpty(rootPage.UrlTitle)))
-                    {
-                        return rootPage;
-                    }
-
-                    return null;
-                }
-            }
-
-            IEnumerable<IPage> rootPages = GetChildPages(Guid.Empty);
-            if (pageUrlTitles.Length == 0)
-            {
-                return rootPages.FirstOrDefault(p => string.IsNullOrEmpty(p.UrlTitle));
-            }
-
-            string firstUrlTitle = pageUrlTitles[0];
-
-            IPage firstPage = null;
-
-            if (hostnameBinding != null)
-            {
-                IPage rootPage = PageManager.GetPageById(hostnameBinding.HomePageId, true);
-
-                bool rootPageIsOmitted = rootPage != null && (!hostnameBinding.IncludeHomePageInUrl || string.IsNullOrEmpty(rootPage.UrlTitle));
-                if (rootPageIsOmitted)
-                {
-                    firstPage = FindMatchingPage(rootPage.Id, firstUrlTitle);
-                }
-            }
-
-            if (firstPage == null)
-            {
-                IPage defaultRootPage = rootPages.FirstOrDefault(p => string.IsNullOrEmpty(p.UrlTitle));
-                if (defaultRootPage != null)
-                {
-                    firstPage = FindMatchingPage(defaultRootPage.Id, firstUrlTitle);
-                }
-
-                if (firstPage == null)
-                {
-                    // Searching the first pageId among root pages
-                    firstPage = FindMatchingPage(Guid.Empty, firstUrlTitle);
-                }
-                
-                if (firstPage == null) return null;
-            }
-
-            IPage currentPage = firstPage;
-
-            if (pageUrlTitles.Length == 1) return currentPage;
-
-            for (int i = 1; i < pageUrlTitles.Length; i++)
-            {
-                IPage nextPage = FindMatchingPage(currentPage.Id, pageUrlTitles[i]);
-                if (nextPage == null)
-                {
-                    if (pathInfoExtracted) return null;
-
-                    pathInfo = "/" + string.Join("/", pageUrlTitles.Skip(i));
-                    return currentPage;
-                }
-
-                currentPage = nextPage;
-            }
-
-            return currentPage;
-        }
-
-        private static IPage FindMatchingPage(Guid parentId, string urlTitle)
-        {
-            foreach (var page in GetChildPages(parentId))
-            {
-                if(string.Equals(page.UrlTitle, urlTitle, StringComparison.OrdinalIgnoreCase))
-                {
-                    return page;
-                }
-            }
-
-            return null;
-        }
-
-        private static IEnumerable<IPage> GetChildPages(Guid parentId)
-        {
-            var children = PageManager.GetChildrenIDs(parentId);
-
-            for (int i=0; i<children.Count; i++)
-            {
-                var page = PageManager.GetPageById(children[i], true);
-
-                if (page != null)
-                {
-                    yield return page;
-                }
-            }
-        }
-
-
-        private static string RemoveUrlMarkers(string filePath, UrlSpace urlSpace)
-        {
-            if (urlSpace.ForceRelativeUrls && filePath.Contains(UrlMarker_RelativeUrl))
-            {
-                filePath = filePath.Replace(UrlMarker_RelativeUrl, string.Empty);
-            }
-
-            if (filePath == string.Empty)
-            {
-                filePath = "/";
-            }
-
-            return filePath;
-        }
-
-        CultureInfo GetCultureInfo(string requestPath, IHostnameBinding hostnameBinding, out string pathWithoutLanguageAndAppRoot)
-        {
-            int startIndex = requestPath.IndexOf('/', UrlUtils.PublicRootPath.Length) + 1;
-
-            if (startIndex > 0 && requestPath.Length > startIndex)
-            {
-                int endIndex = requestPath.IndexOf('/', startIndex + 1) - 1;
-                if(endIndex < 0)
-                {
-                    endIndex = requestPath.Length - 1;
-                }
-                
-                if (endIndex > startIndex)
-                {
-                    string urlMappingName = requestPath.Substring(startIndex, endIndex - startIndex + 1);
-
-                    if (DataLocalizationFacade.UrlMappingNames.Any(um => String.Equals(um, urlMappingName, StringComparison.OrdinalIgnoreCase)))
-                    {
-                        CultureInfo cultureInfo = DataLocalizationFacade.GetCultureInfoByUrlMappingName(urlMappingName);
-
-                        bool exists = DataLocalizationFacade.ActiveLocalizationNames.Contains(cultureInfo.Name);
-
-                        if (exists)
-                        {
-                            pathWithoutLanguageAndAppRoot = requestPath.Substring(endIndex + 1);
-                            return cultureInfo;
-                        }
-
-                        // Culture is inactive
-                        pathWithoutLanguageAndAppRoot = null;
-                        return null;
-                    }
-                }
-            }
-
-            pathWithoutLanguageAndAppRoot = requestPath.Substring(UrlUtils.PublicRootPath.Length);
-
-            if (hostnameBinding != null && !hostnameBinding.IncludeCultureInUrl)
-            {
-                return new CultureInfo(hostnameBinding.Culture);
-            }
-
-            return DataLocalizationFacade.DefaultUrlMappingCulture;
-        }
-
-        public string BuildUrl(PageUrlData pageUrlData, UrlKind urlKind, UrlSpace urlSpace)
-        {
-            Verify.ArgumentCondition(urlKind != UrlKind.Undefined, "urlKind", "Url kind is undefined");
-
-            /*var page = pageUrlData.Data;
-            Verify.ArgumentCondition(page != null, "urlData", "Failed to get page from UrlData<IPage>");*/
-
-            if (urlKind == UrlKind.Public)
-            {
-                return BuildPublicUrl(pageUrlData, urlSpace);
-            }
-
-            if (urlKind == UrlKind.Renderer)
-            {
-                return BuildRenderUrl(pageUrlData);
-            }
-
-            if (urlKind == UrlKind.Internal)
-            {
-                return BuildInternalUrl(pageUrlData);
-            }
-
-            throw new NotImplementedException("Only 'Public' and 'Internal' url types are supported.");
-        }
-
-        private string BuildPublicUrl(PageUrlData pageUrlData, UrlSpace urlSpace)
-        {
-            var cultureInfo = pageUrlData.LocalizationScope;
-            var publicationScope = pageUrlData.PublicationScope;
-
-            var pageUrlPath = new StringBuilder();
-
-            using (new DataScope(publicationScope, cultureInfo))
-            {
-                if (!BuildPageUrlPath(pageUrlData.PageId, pageUrlData.VersionId, cultureInfo, urlSpace, pageUrlPath))
-                {
-                    return null;
-                }
-            }
-
-            if (publicationScope == PublicationScope.Unpublished)
-            {
-                AppendUrlPart(pageUrlPath, UrlMarker_Unpublished);
-            }
-
-            if (urlSpace.ForceRelativeUrls)
-            {
-                AppendUrlPart(pageUrlPath, UrlMarker_RelativeUrl);
-            }
-
-            if (!string.IsNullOrEmpty(UrlSuffix) 
-                && pageUrlPath[pageUrlPath.Length - 1] != '/')
-            {
-                pageUrlPath.Append(UrlSuffix);
-            }
-
-            if (!string.IsNullOrEmpty(pageUrlData.PathInfo))
-            {
-                AppendPathInfo(pageUrlPath, pageUrlData.PathInfo);
-            }
-
-
-            string url = pageUrlPath.ToString();
-
-            if (pageUrlData.QueryParameters != null)
-            {
-                var urlWithQuery = new UrlBuilder(url);
-                urlWithQuery.AddQueryParameters(pageUrlData.QueryParameters);
-
-                return urlWithQuery;
-            }
-
-            return url;
-        }
-
-        private bool BuildPageUrlPath(Guid pageId, Guid? versionId, CultureInfo culture, UrlSpace urlSpace, StringBuilder result)
-        {
-            IPage page;
-            if (versionId != null)
-            {
-                page = PageManager.GetPageById(pageId, versionId.Value, true);
-            }
-            else
-            {
-                page = PageManager.GetPageById(pageId, true);
-            }
-
-            if (page == null)
-            {
-                return false;
-            }
-
-            Guid parentPageId = PageManager.GetParentId(pageId);
-            if (parentPageId == Guid.Empty)
-            {
-                return BuildRootPageUrl(page, culture, urlSpace, result);
-            }
-
-            if (!BuildPageUrlPath(parentPageId, null, culture, urlSpace, result))
-            {
-                return false;
-            }
-
-            Verify.That(result.Length >= 1, "Parent page urls is empty");
-
-            AppendSlash(result);
-            result.Append(page.UrlTitle);
-
-            return true;
-        }
-
-        private bool BuildRootPageUrl(IPage rootPage, CultureInfo cultureInfo, UrlSpace urlSpace, StringBuilder result)
-        {
-            var bindings = GetHostnameBindings();
-
-            bool knownHostname = urlSpace.Hostname != null
-                                 && bindings.Any(b => b.Hostname == urlSpace.Hostname);
-
-            IHostnameBinding hostnameBinding = null;
-
-            // Searching for a hostname binding matching either the root page, or current hostname/UrlSpace
-            if (!urlSpace.ForceRelativeUrls && knownHostname)
-            {
-                Guid pageId = rootPage.Id;
-                string host = urlSpace.Hostname;
-                string cultureName = cultureInfo.Name;
-
-                hostnameBinding =
-                    bindings.FirstOrDefault(b => b.HomePageId == pageId && b.Hostname == host && b.Culture == cultureName)
-                    ?? bindings.FirstOrDefault(b => b.HomePageId == pageId && b.Culture == cultureName)
-                    ?? bindings.FirstOrDefault(b => b.HomePageId == pageId && b.Hostname == host)
-                    ?? bindings.FirstOrDefault(b => b.HomePageId == pageId);
-
-                if (hostnameBinding != null)
-                {
-                    if (hostnameBinding.Hostname != urlSpace.Hostname)
-                    {
-                        result.Append("http://").Append(hostnameBinding.Hostname);
-                    }
-                }
-                else
-                {
-                    hostnameBinding = bindings.FirstOrDefault(b => b.Hostname == urlSpace.Hostname);
-                }
-            }
-
-            result.Append(UrlUtils.PublicRootPath);
-
-            string cultureUrlMapping = DataLocalizationFacade.GetUrlMappingName(cultureInfo);
-
-            if (cultureUrlMapping != string.Empty
-                && (hostnameBinding == null 
-                    || hostnameBinding.IncludeCultureInUrl 
-                    || hostnameBinding.Culture != cultureInfo.Name))
-            {
-                result.Append("/").Append(cultureUrlMapping);
-            }
-
-
-            AppendSlash(result);
-
-            if (rootPage.UrlTitle != string.Empty 
-                && (hostnameBinding == null || hostnameBinding.IncludeHomePageInUrl || hostnameBinding.HomePageId != rootPage.Id))
-            {
-                result.Append(rootPage.UrlTitle);
-            }
-
-            return true;
-        }
-
-        private static StringBuilder AppendSlash(StringBuilder sb)
-        {
-            if (sb.Length == 0
-                || sb[sb.Length - 1] != '/')
-            {
-                sb.Append('/');
-            }
-
-            return sb;
-        }
-
-        private static StringBuilder AppendUrlPart(StringBuilder sb, string urlPart)
-        {
-            bool endsWithSlash = sb.Length != 0 && sb[sb.Length - 1] == '/';
-            bool startsWithSlash = urlPart.StartsWith("/", StringComparison.Ordinal);
-
-            if (endsWithSlash != startsWithSlash)
-            {
-                return sb.Append(urlPart);
-            }
-
-            if (endsWithSlash)
-            {
-                return sb.Append(urlPart, 1, urlPart.Length - 1);
-            }
-
-            return sb.Append('/').Append(urlPart);
-        }
-
-        private static StringBuilder AppendPathInfo(StringBuilder sb, string pathInfo)
-        {
-            if (string.IsNullOrEmpty(pathInfo))
-            {
-                return sb;
-            }
-
-            Verify.That(pathInfo[0] == '/', "pathInfo has to start with '/' character");
-
-            bool endsWithSlash = sb.Length != 0 && sb[sb.Length - 1] == '/';
-            if (!endsWithSlash)
-            {
-                sb.Append('/');
-            }
-
-            var parts = pathInfo.Split('/');
-
-            bool isFirst = true;
-            foreach (var pathInfoPart in parts.Skip(1))
-            {
-                if (!isFirst)
-                {
-                    sb.Append('/');
-                }
-
-                sb.Append(UrlBuilder.DefaultHttpEncoder.UrlEncode(pathInfoPart));
-
-                isFirst = false;
-            }
-
-            return sb;
-        }
-
-        private static string BuildRenderUrl(PageUrlData pageUrlData)
-        {
-            var cultureInfo = pageUrlData.LocalizationScope;
-            string legacyScopeName = GetLegacyPublicationScopeIdentifier(pageUrlData.PublicationScope);
-
-            string basePath = UrlUtils.ResolvePublicUrl("Renderers/Page.aspx");
-            var result = new UrlBuilder(basePath);
-
-            result["pageId"] = pageUrlData.PageId.ToString();
-            result["cultureInfo"] = cultureInfo.ToString();
-            result["dataScope"] = legacyScopeName;
-
-            result.PathInfo = pageUrlData.PathInfo;
-            if (pageUrlData.QueryParameters != null)
-            {
-                result.AddQueryParameters(pageUrlData.QueryParameters);
-            }
-
-            return result;
-        }
-
-        private static string BuildInternalUrl(PageUrlData pageUrlData)
-        {
-            var cultureInfo = pageUrlData.LocalizationScope;
-            var publicationScope = pageUrlData.PublicationScope;
-
-            var result = new UrlBuilder("~/page(" + pageUrlData.PageId + ")");
-
-            string pathInfo = string.Empty;
-
-            if (publicationScope == PublicationScope.Unpublished)
-            {
-                pathInfo = UrlMarker_Unpublished;
-            }
-
-            if (!pageUrlData.PathInfo.IsNullOrEmpty())
-            {
-                pathInfo += pageUrlData.PathInfo;
-            }
-            result.PathInfo = pathInfo;
-
-
-            result["cultureInfo"] = cultureInfo.ToString();
-
-            if (pageUrlData.QueryParameters != null)
-            {
-                result.AddQueryParameters(pageUrlData.QueryParameters);
-            }
-
-            return result;
-        }
-
-        private static string GetLegacyPublicationScopeIdentifier(PublicationScope publicationScope)
-        {
-            return publicationScope == PublicationScope.Published ? "public" : "administrated";
-        }
-    }
-}
+﻿using System;
+using System.Collections.Generic;
+using System.Collections.ObjectModel;
+using System.Globalization;
+using System.Linq;
+using System.Collections.Specialized;
+using System.Text;
+using System.Web;
+using Composite.Core;
+using Composite.Core.Collections.Generic;
+using Composite.Core.Extensions;
+using Composite.Core.Routing;
+using Composite.Core.Routing.Plugins.PageUrlsProviders;
+using Composite.Core.Routing.Plugins.PageUrlsProviders.Runtime;
+using Composite.Core.WebClient;
+using Composite.Data;
+using Composite.Data.Types;
+
+using Microsoft.Practices.EnterpriseLibrary.Common.Configuration;
+
+
+namespace Composite.Plugins.Routing.Pages
+{
+    [ConfigurationElementType(typeof(NonConfigurablePageUrlProvider))]
+    internal sealed class DefaultPageUrlProvider: IPageUrlProvider
+    {
+        public static readonly string UrlMarker_RelativeUrl = "/c1mode(relative)";
+        public static readonly string UrlMarker_Unpublished = "/c1mode(unpublished)";
+
+        private static readonly string InternalUrlPrefix = "~/page(";
+        private static readonly string InternalUrlPrefixResolved = UrlUtils.PublicRootPath + "/page(";
+
+         private static readonly Hashtable<Tuple<DataScopeIdentifier, string>, Hashtable<string, Guid>> _friendlyUrls
+            = new Hashtable<Tuple<DataScopeIdentifier, string>, Hashtable<string, Guid>>();
+
+        public static string UrlSuffix { get; private set;}
+
+        static DefaultPageUrlProvider()
+        {
+            DataEvents<IPage>.OnAfterAdd += (a, b) => UpdateFriendlyUrl((IPage) b.Data);
+            DataEvents<IPage>.OnAfterUpdate += (a, b) => UpdateFriendlyUrl((IPage) b.Data);
+
+            DataEvents<IHostnameBinding>.OnAfterAdd += (a, b) => _hostnameBindings = null;
+            DataEvents<IHostnameBinding>.OnAfterUpdate += (a, b) => _hostnameBindings = null;
+            DataEvents<IHostnameBinding>.OnDeleted += (a, b) => _hostnameBindings = null;
+
+            DataEvents<IUrlConfiguration>.OnStoreChanged += (a, b) => LoadUrlSuffix();
+        }
+
+        public DefaultPageUrlProvider()
+        {
+            LoadUrlSuffix();
+        }
+
+        private static void LoadUrlSuffix()
+        {
+            UrlSuffix = DataFacade.GetData<IUrlConfiguration>()
+                                  .Select(c => c.PageUrlSuffix).FirstOrDefault() ?? string.Empty;
+        }
+
+        [Obsolete]
+        public IPageUrlBuilder CreateUrlBuilder(PublicationScope publicationScope, CultureInfo localizationScope, UrlSpace urlSpace)
+        {
+            return new PageUrlBuilder(publicationScope, localizationScope, urlSpace);
+        }
+
+        private static IReadOnlyCollection<IHostnameBinding> _hostnameBindings;
+        private static readonly object _hostnameBindingsSyncRoot = new object();
+
+        private static IReadOnlyCollection<IHostnameBinding> GetHostnameBindings()
+        {
+            var result = _hostnameBindings;
+            if (result == null)
+            {
+                lock (_hostnameBindingsSyncRoot)
+                {
+                    result = _hostnameBindings;
+
+                    if (result == null)
+                    {
+                        _hostnameBindings = result = new ReadOnlyCollection<IHostnameBinding>(
+                            DataFacade.GetData<IHostnameBinding>().ToList());
+                    }
+                }
+            }
+
+            return result;
+        }
+
+        public bool IsInternalUrl(string relativeUrl)
+        {
+            string decodedRelativeUrl = HttpUtility.UrlDecode(relativeUrl);
+
+            return IsPageRendererRequest(new UrlBuilder(relativeUrl).FilePath)
+                || decodedRelativeUrl.StartsWith(InternalUrlPrefix, true)
+                || decodedRelativeUrl.StartsWith(InternalUrlPrefixResolved, true);
+        }
+
+        internal static bool IsPageRendererRequest(string filePath)
+        {
+            return filePath.EndsWith("Renderers/Page.aspx", true);
+        }
+
+        public PageUrlData ParseInternalUrl(string relativeUrl)
+        {
+            UrlKind urlKind;
+            return ParseInternalUrl(relativeUrl, out urlKind);
+        }
+
+        private PageUrlData ParseInternalUrl(string relativeUrl, out UrlKind urlKind)
+        {
+            var urlBuilder = new UrlBuilder(relativeUrl);
+
+            if (IsPageRendererRequest(urlBuilder.FilePath))
+            {
+                urlKind = UrlKind.Renderer;
+                return ParseRendererUrl(urlBuilder);
+            }
+
+            urlKind = UrlKind.Undefined;
+
+            string decodedPath = HttpUtility.UrlDecode(urlBuilder.FullPath);
+
+            string prefix = InternalUrlPrefix;
+
+            if (!decodedPath.StartsWith(prefix, true))
+            {
+                prefix = InternalUrlPrefixResolved;
+                if (!decodedPath.StartsWith(prefix, true))
+                {
+                    return null;
+                }
+            }
+
+            int closingBracketOffset = decodedPath.IndexOf(')');
+            if (closingBracketOffset < 0)
+            {
+                return null;
+            }
+
+            Guid pageId;
+            if (!Guid.TryParse(decodedPath.Substring(prefix.Length, closingBracketOffset - prefix.Length), out pageId))
+            {
+                return null;
+            }
+
+            string pathInfo = decodedPath.Substring(closingBracketOffset + 1);
+            if (pathInfo.Length > 0 && pathInfo[0] != '/')
+            {
+                return null;
+            }
+
+            bool isUnpublished = pathInfo.Contains(UrlMarker_Unpublished);
+            if (isUnpublished)
+            {
+                pathInfo = pathInfo.Replace(UrlMarker_Unpublished, string.Empty);
+            }
+
+            NameValueCollection queryString = urlBuilder.GetQueryParameters();
+            string cultureInfoStr = queryString["cultureInfo"];
+
+            CultureInfo cultureInfo;
+            if (!cultureInfoStr.IsNullOrEmpty())
+            {
+                cultureInfo = new CultureInfo(cultureInfoStr);
+            }
+            else
+            {
+                cultureInfo = LocalizationScopeManager.CurrentLocalizationScope;
+                if (cultureInfo.Equals(CultureInfo.InvariantCulture))
+                {
+                    cultureInfo = DataLocalizationFacade.DefaultLocalizationCulture;
+                }
+            }
+
+            queryString.Remove("cultureInfo");
+
+            urlKind = UrlKind.Internal;
+
+            return new PageUrlData(pageId, isUnpublished ? PublicationScope.Unpublished : PublicationScope.Published, cultureInfo)
+            {
+                PathInfo = pathInfo,
+                QueryParameters = queryString
+            };
+        }
+
+        private static PageUrlData ParseRendererUrl(UrlBuilder urlBuilder)
+        {
+            NameValueCollection queryString = urlBuilder.GetQueryParameters();
+
+            Verify.That(!string.IsNullOrEmpty(queryString["pageId"]), "Invalid query string. The 'pageId' parameter of the GUID type is expected.");
+
+            string dataScopeName = queryString["dataScope"];
+
+            PublicationScope publicationScope = PublicationScope.Published;
+
+            if (dataScopeName != null
+                && string.Compare(dataScopeName, DataScopeIdentifier.AdministratedName, StringComparison.OrdinalIgnoreCase) == 0)
+            {
+                publicationScope = PublicationScope.Unpublished;
+            }
+
+
+            string cultureInfoStr = queryString["cultureInfo"];
+            if (cultureInfoStr.IsNullOrEmpty())
+            {
+                cultureInfoStr = queryString["CultureInfo"];
+            }
+
+            CultureInfo cultureInfo;
+            if (!cultureInfoStr.IsNullOrEmpty())
+            {
+                cultureInfo = new CultureInfo(cultureInfoStr);
+            }
+            else
+            {
+                cultureInfo = LocalizationScopeManager.CurrentLocalizationScope;
+                if (cultureInfo.Equals(CultureInfo.InvariantCulture))
+                {
+                    cultureInfo = DataLocalizationFacade.DefaultLocalizationCulture;
+                }
+            }
+
+            Guid pageId = new Guid(queryString["pageId"]);
+
+            var queryParameters = new NameValueCollection();
+
+            var queryKeys = new[] { "pageId", "dataScope", "cultureInfo", "CultureInfo" };
+
+            var notUsedKeys = queryString.AllKeys.Where(key => !queryKeys.Contains(key, StringComparer.OrdinalIgnoreCase));
+
+            foreach (string key in notUsedKeys)
+            {
+                queryParameters.Add(key, queryString[key]);
+            }
+
+            string pathInfo = urlBuilder.PathInfo != null ? HttpUtility.UrlDecode(urlBuilder.PathInfo) : null;
+
+            return new PageUrlData(pageId, publicationScope, cultureInfo)
+            {
+                PathInfo = pathInfo,
+                QueryParameters = queryParameters,
+            };
+        }
+
+        public PageUrlData ParseUrl(string absoluteUrl, out UrlKind urlKind)
+        {
+            Verify.ArgumentNotNullOrEmpty(absoluteUrl, "absoluteUrl");
+
+            // Converting links 
+            // "http://localhost" to "http://localhost/"
+            // "http://localhost?..." to "http://localhost/?..."
+            if((absoluteUrl.Count(c => c == '/') == 2) && absoluteUrl.Contains("//"))
+            {
+                int questionMarkIndex = absoluteUrl.IndexOf('?');
+                if(questionMarkIndex > 0)
+                {
+                    absoluteUrl = absoluteUrl.Insert(questionMarkIndex, "/");
+                }
+                else
+                {
+                    absoluteUrl += "/";
+                }
+            }
+
+            Uri uri = new Uri(absoluteUrl);
+
+            string hostname = uri.DnsSafeHost;
+            if(!IsKnownHostname(hostname))
+            {
+                urlKind = UrlKind.Undefined;
+                return null;
+            }
+
+            string serverUrl = new UrlBuilder(absoluteUrl).ServerUrl;
+            string relativeUrl = absoluteUrl.Substring(serverUrl.Length - 1);
+
+            var urlSpace = new UrlSpace(hostname, relativeUrl);
+
+            return ParseUrl(relativeUrl, urlSpace, out urlKind);
+        }
+
+        private bool IsKnownHostname(string hostname)
+        {
+            var context = HttpContext.Current;
+            if(context != null && context.Request.Url.DnsSafeHost == hostname)
+            {
+                return true;
+            }
+
+            // Can be optimized
+            return DataFacade.GetData<IHostnameBinding>().AsEnumerable().Any(b => b.Hostname == hostname);
+        }
+
+        public PageUrlData ParseUrl(string relativeUrl, UrlSpace urlSpace, out UrlKind urlKind)
+        {
+            if (IsInternalUrl(relativeUrl))
+            {
+                return ParseInternalUrl(relativeUrl, out urlKind);
+            }
+
+            var urlBuilder = new UrlBuilder(relativeUrl);
+
+            // Structure of a public url:
+            // http://<hostname>[/ApplicationVirtualPath]{/languageCode}[/Path to a page][/c1mode(unpublished)][/c1mode(relative)][UrlSuffix]{/PathInfo}
+           
+
+            string filePathAndPathInfo = HttpUtility.UrlDecode(urlBuilder.FullPath);
+            filePathAndPathInfo = RemoveUrlMarkers(filePathAndPathInfo, urlSpace);
+
+            string pathWithoutLanguageCode;
+
+            IHostnameBinding hostnameBinding = urlSpace.ForceRelativeUrls ? null : GetHostnameBindings().FirstOrDefault(b => b.Hostname == urlSpace.Hostname);
+
+            CultureInfo locale = GetCultureInfo(filePathAndPathInfo, hostnameBinding, out pathWithoutLanguageCode);
+            if (locale == null)
+            {
+                urlKind = UrlKind.Undefined;
+                return null;
+            }
+
+            var publicationScope = PublicationScope.Published;
+
+            if (filePathAndPathInfo.Contains(UrlMarker_Unpublished))
+            {
+                publicationScope = PublicationScope.Unpublished;
+
+                pathWithoutLanguageCode = pathWithoutLanguageCode.Replace(UrlMarker_Unpublished, string.Empty);
+                if (pathWithoutLanguageCode == string.Empty)
+                {
+                    pathWithoutLanguageCode = "/";
+                }
+            }
+
+            using (new DataScope(publicationScope, locale))
+            {
+                bool isObsolete = false;
+                string pathToResolve = pathWithoutLanguageCode;
+
+                // Supporting obsolete "*.aspx" urls
+                if (!string.Equals(UrlSuffix, ".aspx", StringComparison.OrdinalIgnoreCase) 
+                    && (pathToResolve.Contains(".aspx/") || pathToResolve.EndsWith(".aspx")))
+                {
+                    pathToResolve = pathToResolve.Replace(".aspx", UrlSuffix);
+                    isObsolete = true;
+                }
+
+                PageUrlData data = ParsePagePath(pathToResolve, publicationScope, locale, hostnameBinding);
+                if (data != null)
+                {
+                    urlKind = !isObsolete ? UrlKind.Public : UrlKind.Redirect;
+                    data.QueryParameters = urlBuilder.GetQueryParameters();
+                    return data;
+                }
+
+                Guid friendlyUrlPageId = ParseFriendlyUrlPath(pathWithoutLanguageCode);
+                if (friendlyUrlPageId != Guid.Empty)
+                {
+                    urlKind = UrlKind.Friendly;
+                    return new PageUrlData(friendlyUrlPageId, publicationScope, locale) {QueryParameters = urlBuilder.GetQueryParameters()};
+                }
+            }
+
+            urlKind = UrlKind.Undefined;
+            return null;
+        }
+
+        private Guid ParseFriendlyUrlPath(string pathWithoutLanguageCode)
+        {
+            if (pathWithoutLanguageCode.Length <= 1)
+            {
+                return Guid.Empty;
+            }
+
+            var map = GetFriendlyUrlsMap();
+
+            string friendlyUrl1 = pathWithoutLanguageCode.ToLowerInvariant();
+            string friendlyUrl2 = "~" + friendlyUrl1;
+            string friendlyUrl3 = friendlyUrl1.Substring(1);
+
+            Guid pageId;
+
+            if (map.TryGetValue(friendlyUrl1, out pageId)
+                || map.TryGetValue(friendlyUrl2, out pageId)
+                || map.TryGetValue(friendlyUrl3, out pageId))
+            {
+                return pageId;
+            }
+
+            return Guid.Empty;
+        }
+
+        private static Hashtable<string, Guid> GetFriendlyUrlsMap()
+        {
+            var scopeKey = new Tuple<DataScopeIdentifier, string>(DataScopeManager.CurrentDataScope, LocalizationScopeManager.CurrentLocalizationScope.Name);
+
+            return _friendlyUrls.GetOrAddSync(scopeKey, a =>
+            {
+                var result = new Hashtable<string, Guid>();
+                foreach (var pair in DataFacade.GetData<IPage>().Where(p => !(p.FriendlyUrl == null || p.FriendlyUrl == string.Empty))
+                    .Select(p => new {p.Id, p.FriendlyUrl}))
+                {
+                    result[pair.FriendlyUrl.ToLowerInvariant()] = pair.Id;
+                }
+                return result;
+            });
+        }
+
+        private static void UpdateFriendlyUrl(IPage page)
+        {
+            if (string.IsNullOrEmpty(page.FriendlyUrl))
+            {
+                return;
+            }
+
+            var scopeKey = new Tuple<DataScopeIdentifier, string>(page.DataSourceId.DataScopeIdentifier, page.DataSourceId.LocaleScope.Name);
+
+            Hashtable<string, Guid> friendlyUrlsMap;
+            if(!_friendlyUrls.TryGetValue(scopeKey, out friendlyUrlsMap))
+            {
+                return;
+            }
+
+            lock (friendlyUrlsMap)
+            {
+                friendlyUrlsMap[page.FriendlyUrl.ToLowerInvariant()] = page.Id;
+            }
+        }
+
+        private PageUrlData ParsePagePath(string pagePath, PublicationScope publicationScope, CultureInfo locale, IHostnameBinding hostnameBinding)
+        {
+            // Parshing what's left:
+            // [/Path to a page][UrlSuffix]{/PathInfo}
+            string pathInfo = null;
+
+            bool canBePublicUrl = true;
+            bool pathInfoExtracted = false;
+
+            if (!string.IsNullOrEmpty(UrlSuffix))
+            {
+                string urlSuffixPlusSlash = UrlSuffix + "/";
+
+                int suffixOffset = pagePath.IndexOf(urlSuffixPlusSlash, StringComparison.OrdinalIgnoreCase);
+                if (suffixOffset > 0)
+                {
+                    pathInfo = pagePath.Substring(suffixOffset + UrlSuffix.Length);
+                    pagePath = pagePath.Substring(0, suffixOffset);
+
+                    pathInfoExtracted = true;
+                }
+                else if (pagePath.EndsWith(UrlSuffix, StringComparison.OrdinalIgnoreCase))
+                {
+                    pagePath = pagePath.Substring(0, pagePath.Length - UrlSuffix.Length);
+
+                    pathInfoExtracted = true;
+                }
+                else
+                {
+                    canBePublicUrl = pagePath == "/"; // Only root page may not have a UrlSuffix
+                }
+            }
+
+            if (canBePublicUrl)
+            {
+                IPage page = TryGetPageByUrlTitlePath(pagePath, pathInfoExtracted, hostnameBinding, ref pathInfo);
+
+                if (page != null)
+                {
+                    return new PageUrlData(page.Id, publicationScope, locale)
+                    {
+                        VersionId = page.VersionId,
+                        PathInfo = pathInfo
+                    };
+                }
+            }
+
+            return null;
+        }
+
+        private static IPage TryGetPageByUrlTitlePath(string pagePath, bool pathInfoExtracted, IHostnameBinding hostnameBinding, ref string pathInfo)
+        {
+            string[] pageUrlTitles = pagePath.Split(new[] {'/'}, StringSplitOptions.RemoveEmptyEntries);
+
+            if (pageUrlTitles.Length == 0)
+            {
+                if (hostnameBinding != null)
+                {
+                    IPage rootPage = PageManager.GetPageById(hostnameBinding.HomePageId, true);
+                    if (rootPage != null && 
+                        (!hostnameBinding.IncludeHomePageInUrl || string.IsNullOrEmpty(rootPage.UrlTitle)))
+                    {
+                        return rootPage;
+                    }
+
+                    return null;
+                }
+            }
+
+            IEnumerable<IPage> rootPages = GetChildPages(Guid.Empty);
+            if (pageUrlTitles.Length == 0)
+            {
+                return rootPages.FirstOrDefault(p => string.IsNullOrEmpty(p.UrlTitle));
+            }
+
+            string firstUrlTitle = pageUrlTitles[0];
+
+            IPage firstPage = null;
+
+            if (hostnameBinding != null)
+            {
+                IPage rootPage = PageManager.GetPageById(hostnameBinding.HomePageId, true);
+
+                bool rootPageIsOmitted = rootPage != null && (!hostnameBinding.IncludeHomePageInUrl || string.IsNullOrEmpty(rootPage.UrlTitle));
+                if (rootPageIsOmitted)
+                {
+                    firstPage = FindMatchingPage(rootPage.Id, firstUrlTitle);
+                }
+            }
+
+            if (firstPage == null)
+            {
+                IPage defaultRootPage = rootPages.FirstOrDefault(p => string.IsNullOrEmpty(p.UrlTitle));
+                if (defaultRootPage != null)
+                {
+                    firstPage = FindMatchingPage(defaultRootPage.Id, firstUrlTitle);
+                }
+
+                if (firstPage == null)
+                {
+                    // Searching the first pageId among root pages
+                    firstPage = FindMatchingPage(Guid.Empty, firstUrlTitle);
+                }
+                
+                if (firstPage == null) return null;
+            }
+
+            IPage currentPage = firstPage;
+
+            if (pageUrlTitles.Length == 1) return currentPage;
+
+            for (int i = 1; i < pageUrlTitles.Length; i++)
+            {
+                IPage nextPage = FindMatchingPage(currentPage.Id, pageUrlTitles[i]);
+                if (nextPage == null)
+                {
+                    if (pathInfoExtracted) return null;
+
+                    pathInfo = "/" + string.Join("/", pageUrlTitles.Skip(i));
+                    return currentPage;
+                }
+
+                currentPage = nextPage;
+            }
+
+            return currentPage;
+        }
+
+        private static IPage FindMatchingPage(Guid parentId, string urlTitle)
+        {
+            foreach (var page in GetChildPages(parentId))
+            {
+                if(string.Equals(page.UrlTitle, urlTitle, StringComparison.OrdinalIgnoreCase))
+                {
+                    return page;
+                }
+            }
+
+            return null;
+        }
+
+        private static IEnumerable<IPage> GetChildPages(Guid parentId)
+        {
+            var children = PageManager.GetChildrenIDs(parentId);
+
+            for (int i=0; i<children.Count; i++)
+            {
+                var page = PageManager.GetPageById(children[i], true);
+
+                if (page != null)
+                {
+                    yield return page;
+                }
+            }
+        }
+
+
+        private static string RemoveUrlMarkers(string filePath, UrlSpace urlSpace)
+        {
+            if (urlSpace.ForceRelativeUrls && filePath.Contains(UrlMarker_RelativeUrl))
+            {
+                filePath = filePath.Replace(UrlMarker_RelativeUrl, string.Empty);
+            }
+
+            if (filePath == string.Empty)
+            {
+                filePath = "/";
+            }
+
+            return filePath;
+        }
+
+        CultureInfo GetCultureInfo(string requestPath, IHostnameBinding hostnameBinding, out string pathWithoutLanguageAndAppRoot)
+        {
+            int startIndex = requestPath.IndexOf('/', UrlUtils.PublicRootPath.Length) + 1;
+
+            if (startIndex > 0 && requestPath.Length > startIndex)
+            {
+                int endIndex = requestPath.IndexOf('/', startIndex + 1) - 1;
+                if(endIndex < 0)
+                {
+                    endIndex = requestPath.Length - 1;
+                }
+                
+                if (endIndex > startIndex)
+                {
+                    string urlMappingName = requestPath.Substring(startIndex, endIndex - startIndex + 1);
+
+                    if (DataLocalizationFacade.UrlMappingNames.Any(um => String.Equals(um, urlMappingName, StringComparison.OrdinalIgnoreCase)))
+                    {
+                        CultureInfo cultureInfo = DataLocalizationFacade.GetCultureInfoByUrlMappingName(urlMappingName);
+
+                        bool exists = DataLocalizationFacade.ActiveLocalizationNames.Contains(cultureInfo.Name);
+
+                        if (exists)
+                        {
+                            pathWithoutLanguageAndAppRoot = requestPath.Substring(endIndex + 1);
+                            return cultureInfo;
+                        }
+
+                        // Culture is inactive
+                        pathWithoutLanguageAndAppRoot = null;
+                        return null;
+                    }
+                }
+            }
+
+            pathWithoutLanguageAndAppRoot = requestPath.Substring(UrlUtils.PublicRootPath.Length);
+
+            if (hostnameBinding != null && !hostnameBinding.IncludeCultureInUrl)
+            {
+                return new CultureInfo(hostnameBinding.Culture);
+            }
+
+            return DataLocalizationFacade.DefaultUrlMappingCulture;
+        }
+
+        public string BuildUrl(PageUrlData pageUrlData, UrlKind urlKind, UrlSpace urlSpace)
+        {
+            Verify.ArgumentCondition(urlKind != UrlKind.Undefined, "urlKind", "Url kind is undefined");
+
+            /*var page = pageUrlData.Data;
+            Verify.ArgumentCondition(page != null, "urlData", "Failed to get page from UrlData<IPage>");*/
+
+            if (urlKind == UrlKind.Public)
+            {
+                return BuildPublicUrl(pageUrlData, urlSpace);
+            }
+
+            if (urlKind == UrlKind.Renderer)
+            {
+                return BuildRenderUrl(pageUrlData);
+            }
+
+            if (urlKind == UrlKind.Internal)
+            {
+                return BuildInternalUrl(pageUrlData);
+            }
+
+            throw new NotImplementedException("Only 'Public' and 'Internal' url types are supported.");
+        }
+
+        private string BuildPublicUrl(PageUrlData pageUrlData, UrlSpace urlSpace)
+        {
+            var cultureInfo = pageUrlData.LocalizationScope;
+            var publicationScope = pageUrlData.PublicationScope;
+
+            var pageUrlPath = new StringBuilder();
+
+            using (new DataScope(publicationScope, cultureInfo))
+            {
+                if (!BuildPageUrlPath(pageUrlData.PageId, pageUrlData.VersionId, cultureInfo, urlSpace, pageUrlPath))
+                {
+                    return null;
+                }
+            }
+
+            if (publicationScope == PublicationScope.Unpublished)
+            {
+                AppendUrlPart(pageUrlPath, UrlMarker_Unpublished);
+            }
+
+            if (urlSpace.ForceRelativeUrls)
+            {
+                AppendUrlPart(pageUrlPath, UrlMarker_RelativeUrl);
+            }
+
+            if (!string.IsNullOrEmpty(UrlSuffix) 
+                && pageUrlPath[pageUrlPath.Length - 1] != '/')
+            {
+                pageUrlPath.Append(UrlSuffix);
+            }
+
+            if (!string.IsNullOrEmpty(pageUrlData.PathInfo))
+            {
+                AppendPathInfo(pageUrlPath, pageUrlData.PathInfo);
+            }
+
+
+            string url = pageUrlPath.ToString();
+
+            if (pageUrlData.QueryParameters != null)
+            {
+                var urlWithQuery = new UrlBuilder(url);
+                urlWithQuery.AddQueryParameters(pageUrlData.QueryParameters);
+
+                return urlWithQuery;
+            }
+
+            return url;
+        }
+
+        private bool BuildPageUrlPath(Guid pageId, Guid? versionId, CultureInfo culture, UrlSpace urlSpace, StringBuilder result)
+        {
+            IPage page;
+            if (versionId != null)
+            {
+                page = PageManager.GetPageById(pageId, versionId.Value, true);
+            }
+            else
+            {
+                page = PageManager.GetPageById(pageId, true);
+            }
+
+            if (page == null)
+            {
+                return false;
+            }
+
+            Guid parentPageId = PageManager.GetParentId(pageId);
+            if (parentPageId == Guid.Empty)
+            {
+                return BuildRootPageUrl(page, culture, urlSpace, result);
+            }
+
+            if (!BuildPageUrlPath(parentPageId, null, culture, urlSpace, result))
+            {
+                return false;
+            }
+
+            Verify.That(result.Length >= 1, "Parent page urls is empty");
+
+            AppendSlash(result);
+            result.Append(page.UrlTitle);
+
+            return true;
+        }
+
+        private bool BuildRootPageUrl(IPage rootPage, CultureInfo cultureInfo, UrlSpace urlSpace, StringBuilder result)
+        {
+            var bindings = GetHostnameBindings();
+
+            bool knownHostname = urlSpace.Hostname != null
+                                 && bindings.Any(b => b.Hostname == urlSpace.Hostname);
+
+            IHostnameBinding hostnameBinding = null;
+
+            // Searching for a hostname binding matching either the root page, or current hostname/UrlSpace
+            if (!urlSpace.ForceRelativeUrls && knownHostname)
+            {
+                Guid pageId = rootPage.Id;
+                string host = urlSpace.Hostname;
+                string cultureName = cultureInfo.Name;
+
+                hostnameBinding =
+                    bindings.FirstOrDefault(b => b.HomePageId == pageId && b.Hostname == host && b.Culture == cultureName)
+                    ?? bindings.FirstOrDefault(b => b.HomePageId == pageId && b.Culture == cultureName)
+                    ?? bindings.FirstOrDefault(b => b.HomePageId == pageId && b.Hostname == host)
+                    ?? bindings.FirstOrDefault(b => b.HomePageId == pageId);
+
+                if (hostnameBinding != null)
+                {
+                    if (hostnameBinding.Hostname != urlSpace.Hostname)
+                    {
+                        result.Append("http://").Append(hostnameBinding.Hostname);
+                    }
+                }
+                else
+                {
+                    hostnameBinding = bindings.FirstOrDefault(b => b.Hostname == urlSpace.Hostname);
+                }
+            }
+
+            result.Append(UrlUtils.PublicRootPath);
+
+            string cultureUrlMapping = DataLocalizationFacade.GetUrlMappingName(cultureInfo);
+
+            if (cultureUrlMapping != string.Empty
+                && (hostnameBinding == null 
+                    || hostnameBinding.IncludeCultureInUrl 
+                    || hostnameBinding.Culture != cultureInfo.Name))
+            {
+                result.Append("/").Append(cultureUrlMapping);
+            }
+
+
+            AppendSlash(result);
+
+            if (rootPage.UrlTitle != string.Empty 
+                && (hostnameBinding == null || hostnameBinding.IncludeHomePageInUrl || hostnameBinding.HomePageId != rootPage.Id))
+            {
+                result.Append(rootPage.UrlTitle);
+            }
+
+            return true;
+        }
+
+        private static StringBuilder AppendSlash(StringBuilder sb)
+        {
+            if (sb.Length == 0
+                || sb[sb.Length - 1] != '/')
+            {
+                sb.Append('/');
+            }
+
+            return sb;
+        }
+
+        private static StringBuilder AppendUrlPart(StringBuilder sb, string urlPart)
+        {
+            bool endsWithSlash = sb.Length != 0 && sb[sb.Length - 1] == '/';
+            bool startsWithSlash = urlPart.StartsWith("/", StringComparison.Ordinal);
+
+            if (endsWithSlash != startsWithSlash)
+            {
+                return sb.Append(urlPart);
+            }
+
+            if (endsWithSlash)
+            {
+                return sb.Append(urlPart, 1, urlPart.Length - 1);
+            }
+
+            return sb.Append('/').Append(urlPart);
+        }
+
+        private static StringBuilder AppendPathInfo(StringBuilder sb, string pathInfo)
+        {
+            if (string.IsNullOrEmpty(pathInfo))
+            {
+                return sb;
+            }
+
+            Verify.That(pathInfo[0] == '/', "pathInfo has to start with '/' character");
+
+            bool endsWithSlash = sb.Length != 0 && sb[sb.Length - 1] == '/';
+            if (!endsWithSlash)
+            {
+                sb.Append('/');
+            }
+
+            var parts = pathInfo.Split('/');
+
+            bool isFirst = true;
+            foreach (var pathInfoPart in parts.Skip(1))
+            {
+                if (!isFirst)
+                {
+                    sb.Append('/');
+                }
+
+                sb.Append(UrlBuilder.DefaultHttpEncoder.UrlEncode(pathInfoPart));
+
+                isFirst = false;
+            }
+
+            return sb;
+        }
+
+        private static string BuildRenderUrl(PageUrlData pageUrlData)
+        {
+            var cultureInfo = pageUrlData.LocalizationScope;
+            string legacyScopeName = GetLegacyPublicationScopeIdentifier(pageUrlData.PublicationScope);
+
+            string basePath = UrlUtils.ResolvePublicUrl("Renderers/Page.aspx");
+            var result = new UrlBuilder(basePath);
+
+            result["pageId"] = pageUrlData.PageId.ToString();
+            result["cultureInfo"] = cultureInfo.ToString();
+            result["dataScope"] = legacyScopeName;
+
+            result.PathInfo = pageUrlData.PathInfo;
+            if (pageUrlData.QueryParameters != null)
+            {
+                result.AddQueryParameters(pageUrlData.QueryParameters);
+            }
+
+            return result;
+        }
+
+        private static string BuildInternalUrl(PageUrlData pageUrlData)
+        {
+            var cultureInfo = pageUrlData.LocalizationScope;
+            var publicationScope = pageUrlData.PublicationScope;
+
+            var result = new UrlBuilder("~/page(" + pageUrlData.PageId + ")");
+
+            string pathInfo = string.Empty;
+
+            if (publicationScope == PublicationScope.Unpublished)
+            {
+                pathInfo = UrlMarker_Unpublished;
+            }
+
+            if (!pageUrlData.PathInfo.IsNullOrEmpty())
+            {
+                pathInfo += pageUrlData.PathInfo;
+            }
+            result.PathInfo = pathInfo;
+
+
+            result["cultureInfo"] = cultureInfo.ToString();
+
+            if (pageUrlData.QueryParameters != null)
+            {
+                result.AddQueryParameters(pageUrlData.QueryParameters);
+            }
+
+            return result;
+        }
+
+        private static string GetLegacyPublicationScopeIdentifier(PublicationScope publicationScope)
+        {
+            return publicationScope == PublicationScope.Published ? "public" : "administrated";
+        }
+    }
+}