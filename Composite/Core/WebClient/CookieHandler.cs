﻿using System;
using System.Linq;
using System.Web;
using Composite.Core.Configuration;

namespace Composite.Core.WebClient
{
    /// <exclude />
    [System.ComponentModel.EditorBrowsable(System.ComponentModel.EditorBrowsableState.Never)] 
    public static class CookieHandler
    {
        /// <summary>
        /// Gets a cookie value specific for the current application instance (port and virtual path). 
        /// The actual cookie name will be appended port and path info to ensure a unique cookie across multiple
        /// C1 sites running on the same host name. 
        /// To have explicit control over cookie naming, use the ASP.NET Cookies class.
        /// </summary>
        /// <param name="cookieName">The name used to set this cookie</param>
        /// <returns>Value of the cookie, or null if the cookie was not found</returns>
        public static string Get(string cookieName)
        {
            var context = HttpContext.Current;
            Verify.That(context != null, "HttpContext is not available.");

            cookieName = GetApplicationSpecificCookieName(cookieName);

<<<<<<< HEAD
            if (!context.IsWebSocketRequest)
            {
                var responseCookie = GetCookie(context.Response.Cookies, cookieName);
=======
            if (context.Items["setCookies"]!=null)
            {
                var setCookies = context.Items["setCookies"] as HttpCookieCollection;
                var responseCookie = GetCookie(setCookies, cookieName);
>>>>>>> 91e3f4a7
                if (responseCookie != null)
                {
                    return responseCookie.Value;
                }
            }

            var requestCookie = GetCookie(context.Request.Cookies, cookieName);

            return requestCookie?.Value;
        }


        /// <summary>
        /// Sets a cookie specific for the current application instance (port and virtual path). In order to read this cookie you should use the Get() methos on this class. 
        /// To have explicit control over cookie naming, use the ASP.NET Cookies class.
        /// </summary>
        public static void Set(string cookieName, string value)
        {
            SetCookieInternal(cookieName, value);
        }


        /// <summary>
        /// Sets a cookie specific for the current application instance (port and virtual path). In order to read this cookie you should use the Get() methos on this class. 
        /// To have explicit control over cookie naming, use the ASP.NET Cookies class.
        /// </summary>
        public static void Set(string cookieName, string value, DateTime expires)
        {
            var cookie = SetCookieInternal(cookieName, value);
            cookie.Expires = expires;
        }

        internal static HttpCookie SetCookieInternal(string cookieName, string value)
        {
            var context = HttpContext.Current;
            Verify.That(context != null, "HttpContext is not available.");

            cookieName = GetApplicationSpecificCookieName(cookieName);
            var cookie = context.Response.Cookies[cookieName];
            cookie.Value = value;

            context.Items["setCookies"] = context.Response.Cookies;

            return cookie;
        }

        internal static string GetApplicationSpecificCookieName(string cookieName)
        {
            int siteUniqueHash = InstallationInformationFacade.InstallationId.GetHashCode();
            return string.Format("{0}_{1}_{2}", cookieName, siteUniqueHash, UrlUtils.PublicRootPath.GetHashCode());
        }

        private static HttpCookie GetCookie(HttpCookieCollection cookies, string key)
        {
            if(!cookies.AllKeys.Any(cookieKey => cookieKey == key))
            {
                return null;
            }

            return cookies[key];
        }
    }
}
<|MERGE_RESOLUTION|>--- conflicted
+++ resolved
@@ -1,99 +1,93 @@
-﻿using System;
-using System.Linq;
-using System.Web;
-using Composite.Core.Configuration;
-
-namespace Composite.Core.WebClient
-{
-    /// <exclude />
-    [System.ComponentModel.EditorBrowsable(System.ComponentModel.EditorBrowsableState.Never)] 
-    public static class CookieHandler
-    {
-        /// <summary>
-        /// Gets a cookie value specific for the current application instance (port and virtual path). 
-        /// The actual cookie name will be appended port and path info to ensure a unique cookie across multiple
-        /// C1 sites running on the same host name. 
-        /// To have explicit control over cookie naming, use the ASP.NET Cookies class.
-        /// </summary>
-        /// <param name="cookieName">The name used to set this cookie</param>
-        /// <returns>Value of the cookie, or null if the cookie was not found</returns>
-        public static string Get(string cookieName)
-        {
-            var context = HttpContext.Current;
-            Verify.That(context != null, "HttpContext is not available.");
-
-            cookieName = GetApplicationSpecificCookieName(cookieName);
-
-<<<<<<< HEAD
-            if (!context.IsWebSocketRequest)
-            {
-                var responseCookie = GetCookie(context.Response.Cookies, cookieName);
-=======
-            if (context.Items["setCookies"]!=null)
-            {
-                var setCookies = context.Items["setCookies"] as HttpCookieCollection;
-                var responseCookie = GetCookie(setCookies, cookieName);
->>>>>>> 91e3f4a7
-                if (responseCookie != null)
-                {
-                    return responseCookie.Value;
-                }
-            }
-
-            var requestCookie = GetCookie(context.Request.Cookies, cookieName);
-
-            return requestCookie?.Value;
-        }
-
-
-        /// <summary>
-        /// Sets a cookie specific for the current application instance (port and virtual path). In order to read this cookie you should use the Get() methos on this class. 
-        /// To have explicit control over cookie naming, use the ASP.NET Cookies class.
-        /// </summary>
-        public static void Set(string cookieName, string value)
-        {
-            SetCookieInternal(cookieName, value);
-        }
-
-
-        /// <summary>
-        /// Sets a cookie specific for the current application instance (port and virtual path). In order to read this cookie you should use the Get() methos on this class. 
-        /// To have explicit control over cookie naming, use the ASP.NET Cookies class.
-        /// </summary>
-        public static void Set(string cookieName, string value, DateTime expires)
-        {
-            var cookie = SetCookieInternal(cookieName, value);
-            cookie.Expires = expires;
-        }
-
-        internal static HttpCookie SetCookieInternal(string cookieName, string value)
-        {
-            var context = HttpContext.Current;
-            Verify.That(context != null, "HttpContext is not available.");
-
-            cookieName = GetApplicationSpecificCookieName(cookieName);
-            var cookie = context.Response.Cookies[cookieName];
-            cookie.Value = value;
-
-            context.Items["setCookies"] = context.Response.Cookies;
-
-            return cookie;
-        }
-
-        internal static string GetApplicationSpecificCookieName(string cookieName)
-        {
-            int siteUniqueHash = InstallationInformationFacade.InstallationId.GetHashCode();
-            return string.Format("{0}_{1}_{2}", cookieName, siteUniqueHash, UrlUtils.PublicRootPath.GetHashCode());
-        }
-
-        private static HttpCookie GetCookie(HttpCookieCollection cookies, string key)
-        {
-            if(!cookies.AllKeys.Any(cookieKey => cookieKey == key))
-            {
-                return null;
-            }
-
-            return cookies[key];
-        }
-    }
-}
+﻿using System;
+using System.Linq;
+using System.Web;
+using Composite.Core.Configuration;
+
+namespace Composite.Core.WebClient
+{
+    /// <exclude />
+    [System.ComponentModel.EditorBrowsable(System.ComponentModel.EditorBrowsableState.Never)] 
+    public static class CookieHandler
+    {
+        /// <summary>
+        /// Gets a cookie value specific for the current application instance (port and virtual path). 
+        /// The actual cookie name will be appended port and path info to ensure a unique cookie across multiple
+        /// C1 sites running on the same host name. 
+        /// To have explicit control over cookie naming, use the ASP.NET Cookies class.
+        /// </summary>
+        /// <param name="cookieName">The name used to set this cookie</param>
+        /// <returns>Value of the cookie, or null if the cookie was not found</returns>
+        public static string Get(string cookieName)
+        {
+            var context = HttpContext.Current;
+            Verify.That(context != null, "HttpContext is not available.");
+
+            cookieName = GetApplicationSpecificCookieName(cookieName);
+
+            if (context.Items["setCookies"]!=null)
+            {
+                var setCookies = context.Items["setCookies"] as HttpCookieCollection;
+                var responseCookie = GetCookie(setCookies, cookieName);
+                if (responseCookie != null)
+                {
+                    return responseCookie.Value;
+                }
+            }
+
+            var requestCookie = GetCookie(context.Request.Cookies, cookieName);
+
+            return requestCookie?.Value;
+        }
+
+
+        /// <summary>
+        /// Sets a cookie specific for the current application instance (port and virtual path). In order to read this cookie you should use the Get() methos on this class. 
+        /// To have explicit control over cookie naming, use the ASP.NET Cookies class.
+        /// </summary>
+        public static void Set(string cookieName, string value)
+        {
+            SetCookieInternal(cookieName, value);
+        }
+
+
+        /// <summary>
+        /// Sets a cookie specific for the current application instance (port and virtual path). In order to read this cookie you should use the Get() methos on this class. 
+        /// To have explicit control over cookie naming, use the ASP.NET Cookies class.
+        /// </summary>
+        public static void Set(string cookieName, string value, DateTime expires)
+        {
+            var cookie = SetCookieInternal(cookieName, value);
+            cookie.Expires = expires;
+        }
+
+        internal static HttpCookie SetCookieInternal(string cookieName, string value)
+        {
+            var context = HttpContext.Current;
+            Verify.That(context != null, "HttpContext is not available.");
+
+            cookieName = GetApplicationSpecificCookieName(cookieName);
+            var cookie = context.Response.Cookies[cookieName];
+            cookie.Value = value;
+
+            context.Items["setCookies"] = context.Response.Cookies;
+
+            return cookie;
+        }
+
+        internal static string GetApplicationSpecificCookieName(string cookieName)
+        {
+            int siteUniqueHash = InstallationInformationFacade.InstallationId.GetHashCode();
+            return string.Format("{0}_{1}_{2}", cookieName, siteUniqueHash, UrlUtils.PublicRootPath.GetHashCode());
+        }
+
+        private static HttpCookie GetCookie(HttpCookieCollection cookies, string key)
+        {
+            if(!cookies.AllKeys.Any(cookieKey => cookieKey == key))
+            {
+                return null;
+            }
+
+            return cookies[key];
+        }
+    }
+}