﻿using System;
using System.Text;
<<<<<<< HEAD
using System.Xml.Linq;
using Composite.C1Console.Actions.Data;
=======
>>>>>>> c1f642a7
using Composite.C1Console.Elements;
using Composite.C1Console.Security;
using Composite.C1Console.Workflow;
using Composite.Core.Serialization;


namespace Composite.C1Console.Trees
{
    /// <summary>    
    /// </summary>
    /// <exclude />
    [System.ComponentModel.EditorBrowsable(System.ComponentModel.EditorBrowsableState.Never)]
    public sealed class GenericEditDataActionNode : ActionNode
    {
        /// <exclude />
        public string CustomFormMarkupPath { get; internal set; }   // Optional


        /// <exclude />
        protected override void OnAddAction(Action<ElementAction> actionAdder, EntityToken entityToken, TreeNodeDynamicContext dynamicContext, DynamicValuesHelperReplaceContext dynamicValuesHelperReplaceContext)
        {
            var payload = new StringBuilder();
            this.Serialize(payload);

            StringConversionServices.SerializeKeyValuePair(payload, "_IconResourceName_", Icon.ResourceName);

            if (!String.IsNullOrEmpty(CustomFormMarkupPath))
            {
                StringConversionServices.SerializeKeyValuePair(payload, "_CustomFormMarkupPath_", CustomFormMarkupPath);

                actionAdder(new ElementAction(new ActionHandle(new WorkflowActionToken(WorkflowFacade.GetWorkflowType("Composite.C1Console.Trees.Workflows.GenericEditDataWorkflow"), this.PermissionTypes)
                            {
                                Payload = payload.ToString()
                            }))
                    {
                        VisualData = CreateActionVisualizedData(dynamicValuesHelperReplaceContext)
                    });
            }
            else
            {
                actionAdder(new ElementAction(new ActionHandle(new ProxyDataActionToken(ActionIdentifier.Edit, this.PermissionTypes)))
                {
                    VisualData = CreateActionVisualizedData(dynamicValuesHelperReplaceContext)
                });
            }
        }


        /// <exclude />
        protected override void OnInitialize()
        {
            if (!(this.OwnerNode is DataElementsTreeNode))
            {
                AddValidationError("TreeValidationError.GenericEditDataAction.OwnerIsNotDataNode");
            }

            if (!string.IsNullOrEmpty(this.CustomFormMarkupPath))
            {
                this.CustomFormMarkupPath = LoadAndValidateCustomFormMarkupPath(CustomFormMarkupPath);
            }
        }



        /// <exclude />
        public override string ToString()
        {
            return $"GenericEditDataActionNode, Label = {this.Label}";
        }
    }
}
<|MERGE_RESOLUTION|>--- conflicted
+++ resolved
@@ -1,78 +1,74 @@
-﻿using System;
-using System.Text;
-<<<<<<< HEAD
-using System.Xml.Linq;
-using Composite.C1Console.Actions.Data;
-=======
->>>>>>> c1f642a7
-using Composite.C1Console.Elements;
-using Composite.C1Console.Security;
-using Composite.C1Console.Workflow;
-using Composite.Core.Serialization;
-
-
-namespace Composite.C1Console.Trees
-{
-    /// <summary>    
-    /// </summary>
-    /// <exclude />
-    [System.ComponentModel.EditorBrowsable(System.ComponentModel.EditorBrowsableState.Never)]
-    public sealed class GenericEditDataActionNode : ActionNode
-    {
-        /// <exclude />
-        public string CustomFormMarkupPath { get; internal set; }   // Optional
-
-
-        /// <exclude />
-        protected override void OnAddAction(Action<ElementAction> actionAdder, EntityToken entityToken, TreeNodeDynamicContext dynamicContext, DynamicValuesHelperReplaceContext dynamicValuesHelperReplaceContext)
-        {
-            var payload = new StringBuilder();
-            this.Serialize(payload);
-
-            StringConversionServices.SerializeKeyValuePair(payload, "_IconResourceName_", Icon.ResourceName);
-
-            if (!String.IsNullOrEmpty(CustomFormMarkupPath))
-            {
-                StringConversionServices.SerializeKeyValuePair(payload, "_CustomFormMarkupPath_", CustomFormMarkupPath);
-
-                actionAdder(new ElementAction(new ActionHandle(new WorkflowActionToken(WorkflowFacade.GetWorkflowType("Composite.C1Console.Trees.Workflows.GenericEditDataWorkflow"), this.PermissionTypes)
-                            {
-                                Payload = payload.ToString()
-                            }))
-                    {
-                        VisualData = CreateActionVisualizedData(dynamicValuesHelperReplaceContext)
-                    });
-            }
-            else
-            {
-                actionAdder(new ElementAction(new ActionHandle(new ProxyDataActionToken(ActionIdentifier.Edit, this.PermissionTypes)))
-                {
-                    VisualData = CreateActionVisualizedData(dynamicValuesHelperReplaceContext)
-                });
-            }
-        }
-
-
-        /// <exclude />
-        protected override void OnInitialize()
-        {
-            if (!(this.OwnerNode is DataElementsTreeNode))
-            {
-                AddValidationError("TreeValidationError.GenericEditDataAction.OwnerIsNotDataNode");
-            }
-
-            if (!string.IsNullOrEmpty(this.CustomFormMarkupPath))
-            {
-                this.CustomFormMarkupPath = LoadAndValidateCustomFormMarkupPath(CustomFormMarkupPath);
-            }
-        }
-
-
-
-        /// <exclude />
-        public override string ToString()
-        {
-            return $"GenericEditDataActionNode, Label = {this.Label}";
-        }
-    }
-}
+﻿using System;
+using System.Text;
+using Composite.C1Console.Actions.Data;
+using Composite.C1Console.Elements;
+using Composite.C1Console.Security;
+using Composite.C1Console.Workflow;
+using Composite.Core.Serialization;
+
+
+namespace Composite.C1Console.Trees
+{
+    /// <summary>    
+    /// </summary>
+    /// <exclude />
+    [System.ComponentModel.EditorBrowsable(System.ComponentModel.EditorBrowsableState.Never)]
+    public sealed class GenericEditDataActionNode : ActionNode
+    {
+        /// <exclude />
+        public string CustomFormMarkupPath { get; internal set; }   // Optional
+
+
+        /// <exclude />
+        protected override void OnAddAction(Action<ElementAction> actionAdder, EntityToken entityToken, TreeNodeDynamicContext dynamicContext, DynamicValuesHelperReplaceContext dynamicValuesHelperReplaceContext)
+        {
+            var payload = new StringBuilder();
+            this.Serialize(payload);
+
+            StringConversionServices.SerializeKeyValuePair(payload, "_IconResourceName_", Icon.ResourceName);
+
+            if (!String.IsNullOrEmpty(CustomFormMarkupPath))
+            {
+                StringConversionServices.SerializeKeyValuePair(payload, "_CustomFormMarkupPath_", CustomFormMarkupPath);
+
+                actionAdder(new ElementAction(new ActionHandle(new WorkflowActionToken(WorkflowFacade.GetWorkflowType("Composite.C1Console.Trees.Workflows.GenericEditDataWorkflow"), this.PermissionTypes)
+                            {
+                                Payload = payload.ToString()
+                            }))
+                    {
+                        VisualData = CreateActionVisualizedData(dynamicValuesHelperReplaceContext)
+                    });
+            }
+            else
+            {
+                actionAdder(new ElementAction(new ActionHandle(new ProxyDataActionToken(ActionIdentifier.Edit, this.PermissionTypes)))
+                {
+                    VisualData = CreateActionVisualizedData(dynamicValuesHelperReplaceContext)
+                });
+            }
+        }
+
+
+        /// <exclude />
+        protected override void OnInitialize()
+        {
+            if (!(this.OwnerNode is DataElementsTreeNode))
+            {
+                AddValidationError("TreeValidationError.GenericEditDataAction.OwnerIsNotDataNode");
+            }
+
+            if (!string.IsNullOrEmpty(this.CustomFormMarkupPath))
+            {
+                this.CustomFormMarkupPath = LoadAndValidateCustomFormMarkupPath(CustomFormMarkupPath);
+            }
+        }
+
+
+
+        /// <exclude />
+        public override string ToString()
+        {
+            return $"GenericEditDataActionNode, Label = {this.Label}";
+        }
+    }
+}